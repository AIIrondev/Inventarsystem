<!--
   Copyright 2025 Maximilian Gründinger

   Licensed under the Apache License, Version 2.0 (the "License");
   you may not use this file except in compliance with the License.
   You may obtain a copy of the License at

       http://www.apache.org/licenses/LICENSE-2.0

   Unless required by applicable law or agreed to in writing, software
   distributed under the License is distributed on an "AS IS" BASIS,
   WITHOUT WARRANTIES OR CONDITIONS OF ANY KIND, either express or implied.
   See the License for the specific language governing permissions and
   limitations under the License.
-->
{% extends "base.html" %}

{% block title %}Inventarsystem{% endblock %}

{% block content %}
<style>
    /* Main container and layout styles */
    body {
        font-family: Arial, sans-serif;
        background-color: #f4f4f4;
        margin: 0;
        padding: 0;
    }

    .container {
        background-color: #fff;
        padding: 20px;
        border-radius: 5px;
        box-shadow: 0 0 10px rgba(0, 0, 0, 0.1);
        width: 80%;
        max-width: 1200px;
        margin: 20px auto;
    }

    h1, h2 {
        text-align: center;
    }

    /* Filter styles */
    .filter-container {
        display: flex;
        flex-wrap: wrap;
        gap: 20px;
        justify-content: center;
        margin-bottom: 20px;
    }

    .filter-group {
        position: relative;
        min-width: 200px;
        background-color: #fff;
        border: 1px solid #ddd;
        border-radius: 5px;
        padding: 10px;
    }

    .filter-header {
        display: flex;
        justify-content: space-between;
        align-items: center;
        margin-bottom: 10px;
    }

    .filter-toggle, .clear-filter {
        background-color: #f8f9fa;
        border: 1px solid #dee2e6;
        border-radius: 3px;
        padding: 3px 8px;
        cursor: pointer;
    }

    .clear-filter {
        font-size: 0.8rem;
        color: #6c757d;
    }

    .filter-dropdown {
        display: none;
        position: absolute;
        top: 100%;
        left: 0;
        width: 100%;
        max-height: 300px;
        overflow-y: auto;
        background-color: white;
        border: 1px solid #ddd;
        border-radius: 5px;
        box-shadow: 0 4px 8px rgba(0,0,0,0.2);
        z-index: 100;
        padding: 8px;
    }

    .filter-options {
        padding: 10px;
    }

    .filter-option {
        margin-bottom: 5px;
        display: flex;
        align-items: center;
    }

    .filter-option input[type="checkbox"] {
        width: 16px;
        height: 16px;
        margin-right: 8px;
        cursor: pointer;
    }

    .filter-option:hover {
        background-color: #f5f5f5;
    }

    .filter-option label {
        margin-left: 5px;
        cursor: pointer;
    }

    .filter-option-group {
        margin-bottom: 12px;
        border-bottom: 1px solid #eee;
        padding-bottom: 8px;
    }

    .filter-group-header {
        font-weight: bold;
        margin-bottom: 5px;
        color: #495057;
        font-size: 0.9rem;
    }

    .selected-filters {
        display: flex;
        flex-wrap: wrap;
        gap: 5px;
        min-height: 30px;
    }

    .filter-tag {
        display: inline-flex;
        align-items: center;
        background-color: #e9ecef;
        border-radius: 15px;
        padding: 3px 10px;
        font-size: 0.8rem;
    }

    .filter-tag-group {
        color: #6c757d;
        font-size: 0.8em;
        font-style: italic;
        margin-right: 2px;
    }

    .filter-tag-remove {
        background: none;
        border: none;
        color: #6c757d;
        margin-left: 5px;
        cursor: pointer;
        font-size: 1rem;
        line-height: 1;
    }

    /* Search styles */
    .search-container {
        display: flex;
        gap: 5px;
        margin-top: 5px;
    }

    #code-search {
        flex: 1;
        padding: 8px;
        border: 1px solid #ddd;
        border-radius: 4px;
    }

    .search-button {
        padding: 8px 12px;
        background-color: #007bff;
        color: white;
        border: none;
        border-radius: 4px;
        cursor: pointer;
    }

    .search-button:hover {
        background-color: #0056b3;
    }

    .search-field {
        min-width: 250px;
    }

    #code-search.searching {
        background-color: #fff3cd;
        transition: background-color 0.3s;
        border: 2px solid #ffc107;
        box-shadow: 0 0 8px rgba(255, 193, 7, 0.5);
    }

    /* QR Scanner styles */
    .qr-container {
        display: flex;
        flex-direction: column;
        align-items: center;
        margin-bottom: 20px;
    }

    .scan-button {
        padding: 10px 20px;
        background-color: #007bff;
        color: white;
        border: none;
        border-radius: 5px;
        cursor: pointer;
        margin-bottom: 10px;
    }

    .scan-button:hover {
        background-color: #0056b3;
    }

    /* Item display styles */
    .items-container {
        display: grid;
        grid-template-columns: repeat(auto-fill, minmax(350px, 1fr));
        gap: 20px;
        padding: 20px 0;
        width: 100%;
    }

    .item-card {
        background-color: #fff;
        border: 1px solid #ddd;
        border-radius: 8px;
        box-shadow: 0 2px 8px rgba(0, 0, 0, 0.1);
        padding: 20px;
        cursor: pointer;
        transition: all 0.3s ease;
        display: flex;
        flex-direction: column;
        min-height: 400px;
    }

    .item-card:hover {
        transform: translateY(-3px);
        box-shadow: 0 4px 16px rgba(0, 0, 0, 0.15);
    }

    .item-card h3 {
        margin-top: 0;
        margin-bottom: 10px;
        color: #333;
        font-size: 1.1rem;
        line-height: 1.3;
    }

    .item-card .description {
        max-height: 80px;
        overflow-y: auto;
        margin-bottom: 15px;
        color: #666;
        font-size: 0.9rem;
        line-height: 1.4;
        flex-grow: 1;
    }

    .item-card .image-container {
        position: relative;
        width: 100%;
        height: 200px;
        margin: 10px 0 15px 0;
        border-radius: 6px;
        overflow: hidden;
        background-color: #f8f9fa;
        display: flex;
        align-items: center;
        justify-content: center;
    }

    .item-card .image-container:empty::before {
        content: "📷 Kein Bild verfügbar";
        color: #666;
        font-size: 14px;
    }

    .item-card .item-image {
        width: 100%;
        height: 100%;
        object-fit: cover;
        display: none;
    }

    .item-card .item-image:first-child,
    .item-card .item-image[data-index="0"] {
        display: block !important;
    }

    .item-card .item-image.active-image {
        display: block !important;
    }

    .item-card .item-image.active-image {
        display: block !important;
    }

    .video-container {
        position: relative;
        width: 100%;
        height: 100%;
        display: none;
    }

    .video-container:first-child,
    .video-container[data-index="0"],
    .video-container.active-container {
        display: block !important;
    }

    /* Responsive design for mobile devices */
    @media screen and (max-width: 768px) {
        .container {
            width: 95%;
            padding: 15px;
            margin: 10px auto;
        }

        .items-container {
            grid-template-columns: 1fr;
            gap: 15px;
            padding: 15px 0;
        }

        .item-card {
            padding: 15px;
            min-height: 350px;
        }

        .item-card .image-container {
            height: 180px;
        }

        .filter-container {
            flex-direction: column;
            gap: 15px;
        }

        .filter-group {
            min-width: 100%;
        }

        .modal-actions {
            flex-direction: column;
            gap: 10px;
        }

        .modal-actions .ausleihen, 
        .modal-actions .edit-button, 
        .modal-actions .delete-button, 
        .modal-actions .details-button, 
        .modal-actions .duplicate-button, 
        .modal-actions .schedule-button {
            width: 100%;
            margin: 0;
        }
    }

    @media screen and (max-width: 480px) {
        .container {
            width: 98%;
            padding: 10px;
        }

        .item-card h3 {
            font-size: 1rem;
        }

        .item-card .image-container {
            height: 150px;
        }

        .modal-content {
            width: 95%;
            margin: 5% auto;
            padding: 15px;
        }
    }

    /* Navigation buttons */
    .image-navigation {
        position: absolute;
        bottom: 10px;
        left: 50%;
        transform: translateX(-50%);
        display: flex;
        gap: 8px;
        background-color: rgba(0, 0, 0, 0.7);
        border-radius: 15px;
        padding: 5px;
        opacity: 0;
        transition: opacity 0.3s ease;
    }

    .item-card .image-container:hover .image-navigation {
        opacity: 1;
    }

    .image-nav-btn {
        background-color: rgba(255, 255, 255, 0.8);
        border: none;
        border-radius: 50%;
        width: 30px;
        height: 30px;
        cursor: pointer;
        display: flex;
        align-items: center;
        justify-content: center;
        font-size: 14px;
        transition: all 0.2s ease;
    }

    .image-nav-btn:hover {
        background-color: #fff;
        transform: scale(1.1);
    }

    .image-nav-btn:disabled {
        opacity: 0.3;
        cursor: not-allowed;
    }

    .image-counter {
        color: white;
        font-size: 12px;
        padding: 0 8px;
        align-self: center;
    }

    /* Video overlay styles */
    .video-preview-overlay {
        position: absolute;
        top: 50%;
        left: 50%;
        transform: translate(-50%, -50%);
        background-color: rgba(0, 0, 0, 0.7);
        border-radius: 50%;
        width: 60px;
        height: 60px;
        display: flex;
        align-items: center;
        justify-content: center;
        color: white;
        font-size: 24px;
        pointer-events: none;
    }

    .video-play-button {
        margin-left: 3px; /* Center the play triangle */
    }

    /* Modal styles */
    .item-modal {
        display: none;
        position: fixed;
        z-index: 1000;
        left: 0;
        top: 0;
        width: 100%;
        height: 100%;
        overflow: auto;
        background-color: rgba(0,0,0,0.4);
    }

    .modal-content {
        background-color: #fefefe;
        margin: 15% auto;
        padding: 20px;
        border: 1px solid #888;
        width: 80%;
        max-width: 600px;
        border-radius: 5px;
        max-height: 70vh;
        overflow-y: auto;
    }

    .close-modal {
        color: #aaa;
        float: right;
        font-size: 28px;
        font-weight: bold;
        cursor: pointer;
    }

    .close-modal:hover,
    .close-modal:focus {
        color: black;
        text-decoration: none;
    }

    /* Form styles */
    .form-group {
        margin-bottom: 15px;
    }

    .form-group label {
        display: block;
        margin-bottom: 5px;
        font-weight: bold;
    }

    .form-group input,
    .form-group select,
    .form-group textarea {
        width: 100%;
        padding: 8px;
        border: 1px solid #ddd;
        border-radius: 4px;
        box-sizing: border-box;
    }

    .form-group textarea {
        min-height: 80px;
        resize: vertical;
    }

    .form-row {
        display: flex;
        gap: 15px;
    }

    .form-row .form-group {
        flex: 1;
    }

    .form-actions {
        display: flex;
        gap: 10px;
        justify-content: flex-end;
        margin-top: 20px;
    }

    .save-button, .cancel-button {
        padding: 10px 20px;
        border: none;
        border-radius: 4px;
        cursor: pointer;
        font-weight: bold;
    }

    .save-button {
        background-color: #28a745;
        color: white;
    }

    .save-button:hover {
        background-color: #218838;
    }

    .cancel-button {
        background-color: #6c757d;
        color: white;
    }

    .cancel-button:hover {
        background-color: #545b62;
    }

    .add-new-btn {
        background-color: #17a2b8;
        color: white;
        border: none;
        padding: 5px 10px;
        border-radius: 3px;
        cursor: pointer;
        font-size: 0.8em;
        margin-top: 5px;
    }

    .add-new-btn:hover {
        background-color: #138496;
    }

    /* Filter inputs for forms */
    .filter-inputs {
        margin: 20px 0;
        padding: 15px;
        border: 1px solid #ddd;
        border-radius: 5px;
        background-color: #f8f9fa;
    }

    .filter-inputs h3 {
        margin-top: 0;
        margin-bottom: 15px;
        color: #495057;
    }

    .multi-filter {
        display: grid;
        grid-template-columns: repeat(auto-fit, minmax(200px, 1fr));
        gap: 15px;
    }

    .filter-dropdown-select {
        width: 100%;
        padding: 8px;
        border: 1px solid #ddd;
        border-radius: 4px;
        background-color: white;
    }

    /* Highlight and status styles */
    .highlight-item {
        border: 3px solid gold !important;
        box-shadow: 0 0 20px rgba(255, 215, 0, 0.7) !important;
        position: relative;
        z-index: 10;
        animation: highlight-pulse 2s infinite;
    }

    .code-match {
        border: 2px solid #17a2b8 !important;
        box-shadow: 0 0 15px rgba(23, 162, 184, 0.5) !important;
        position: relative;
        z-index: 5;
    }

    .exact-code-match {
        border: 3px solid #28a745 !important;
        box-shadow: 0 0 20px rgba(40, 167, 69, 0.7) !important;
        animation: highlight-pulse 2s infinite;
        position: relative;
        z-index: 11;
    }

    @keyframes highlight-pulse {
        0% { box-shadow: 0 0 15px rgba(40, 167, 69, 0.7); }
        50% { box-shadow: 0 0 30px rgba(40, 167, 69, 1); transform: scale(1.03); }
        100% { box-shadow: 0 0 15px rgba(40, 167, 69, 0.7); }
    }

    /* Messages */
    .error-message, .no-items-message {
        padding: 20px;
        text-align: center;
        width: 100%;
        color: #721c24;
        background-color: #f8d7da;
        border: 1px solid #f5c6cb;
        border-radius: 5px;
        margin: 20px 0;
    }

    /* Action Button Styles */
    .modal-actions {
        display: flex;
        gap: 8px;
        justify-content: flex-start;
        margin-top: 20px;
        padding-top: 15px;
        border-top: 1px solid #dee2e6;
        flex-wrap: wrap;
        align-items: stretch;
    }

    .modal-actions form {
        margin: 0;
        flex: 0 0 auto;
    }

    .ausleihen, .edit-button, .delete-button, .details-button, .duplicate-button, .schedule-button {
        padding: 10px 18px;
        border: none;
        border-radius: 5px;
        cursor: pointer;
        font-weight: bold;
        font-size: 0.9rem;
        text-decoration: none;
        display: inline-flex;
        align-items: center;
        justify-content: center;
        text-align: center;
        transition: all 0.3s ease;
        min-width: 120px;
        height: 40px;
        white-space: nowrap;
        flex: 0 0 auto;
        box-sizing: border-box;
    }

    /* Ausleihen/Zurückgeben Button */
    .ausleihen {
        background-color: #9dff00;
        color: white;
        border: 2px solid #007bff;
    }

    .ausleihen:hover {
        background-color: #91ff00;
        border-color: #004085;
        transform: translateY(-1px);
        box-shadow: 0 4px 8px rgba(0, 123, 255, 0.3);
    }

    .ausleihen:active {
        transform: translateY(0);
        box-shadow: 0 2px 4px rgba(0, 123, 255, 0.3);
    }

    /* Edit Button */
    .edit-button {
        background-color: #007bff;
        color: white;
        border: 2px solid #007bff;
    }

    .edit-button:hover {
        background-color: #0056b3;
        border-color: #004085;
        transform: translateY(-1px);
        box-shadow: 0 4px 8px rgba(0, 123, 255, 0.3);
        color: white;
        text-decoration: none;
    }

    .edit-button:active {
        transform: translateY(0);
        box-shadow: 0 2px 4px rgba(0, 123, 255, 0.3);
    }

    /* Delete Button */
    .delete-button {
        background-color: #dc3545;
        color: white;
        border: 2px solid #dc3545;
    }

    .delete-button:hover {
        background-color: #c82333;
        border-color: #bd2130;
        transform: translateY(-1px);
        box-shadow: 0 4px 8px rgba(220, 53, 69, 0.3);
        color: white;
        text-decoration: none;
    }

    .delete-button:active {
        transform: translateY(0);
        box-shadow: 0 2px 4px rgba(220, 53, 69, 0.3);
    }

    /* Details Button */
    .details-button {
        background-color: #17a2b8;
        color: white;
        border: 2px solid #17a2b8;
    }

    .details-button:hover {
        background-color: #138496;
        border-color: #117a8b;
        transform: translateY(-1px);
        box-shadow: 0 4px 8px rgba(23, 162, 184, 0.3);
        color: white;
        text-decoration: none;
    }

    .details-button:active {
        transform: translateY(0);
        box-shadow: 0 2px 4px rgba(23, 162, 184, 0.3);
    }

    /* Schedule Button */
    .schedule-button {
        background-color: #17a2b8;
        color: white;
        border: 2px solid #17a2b8;
    }

    .schedule-button:hover {
        background-color: #138496;
        border-color: #117a8b;
        transform: translateY(-1px);
        box-shadow: 0 4px 8px rgba(23, 162, 184, 0.3);
        color: white;
        text-decoration: none;
    }

    .schedule-button:active {
        transform: translateY(0);
        box-shadow: 0 2px 4px rgba(23, 162, 184, 0.3);
    }

    /* Duplicate Button */
    .duplicate-button {
        background-color: #6f42c1;
        color: white;
        border: 2px solid #6f42c1;
    }

    .duplicate-button:hover {
        background-color: #5a32a3;
        border-color: #4e2a8e;
        transform: translateY(-1px);
        box-shadow: 0 4px 8px rgba(111, 66, 193, 0.3);
        color: white;
        text-decoration: none;
    }

    .duplicate-button:active {
        transform: translateY(0);
        box-shadow: 0 2px 4px rgba(111, 66, 193, 0.3);
    }

    /* Disabled Button */
    .disabled-button {
        background-color: #6c757d !important;
        border-color: #6c757d !important;
        color: #fff !important;
        cursor: not-allowed !important;
        opacity: 0.6;
    }

    .disabled-button:hover {
        background-color: #6c757d !important;
        border-color: #6c757d !important;
        transform: none !important;
        box-shadow: none !important;
    }

    /* Modal Details Styling */
    .modal-details {
        margin: 20px 0;
    }

    .detail-group {
        display: flex;
        margin-bottom: 10px;
        align-items: flex-start;
    }

    .detail-group.full-width {
        flex-direction: column;
        margin-bottom: 15px;
    }

    .detail-label {
        font-weight: bold;
        color: #495057;
        min-width: 150px;
        margin-right: 10px;
    }

    .detail-value {
        color: #212529;
        flex: 1;
        word-wrap: break-word;
    }

    .detail-group.full-width .detail-label {
        margin-bottom: 5px;
    }

    .detail-group.full-width .detail-value {
        background-color: #f8f9fa;
        padding: 10px;
        border-radius: 4px;
        border: 1px solid #dee2e6;
        white-space: pre-wrap;
    }

    .status-borrowed {
        color: #dc3545;
        font-weight: bold;
    }

    /* Modal Image Styling */
    .modal-image-container {
        position: relative;
        text-align: center;
        margin: 20px 0;
        max-height: 400px;
        overflow: hidden;
        border-radius: 8px;
        background-color: #f8f9fa;
    }

    .modal-image {
        display: none;
        max-width: 100%;
        max-height: 70vh;
        margin: 0 auto;
    }
    
    .modal-image.active-image {
        display: block !important;
    }

    .modal-image-nav {
        position: absolute;
        top: 50%;
        transform: translateY(-50%);
        background-color: rgba(0, 0, 0, 0.7);
        color: white;
        border: none;
        padding: 15px 20px;
        font-size: 18px;
        cursor: pointer;
        border-radius: 4px;
        transition: background-color 0.3s ease;
    }

    .modal-image-nav:hover {
        background-color: rgba(0, 0, 0, 0.9);
    }

    .modal-prev-image {
        left: 10px;
    }

    .modal-next-image {
        right: 10px;
    }

    /* Image counter styling */
    .image-counter {
        position: absolute;
        bottom: 8px;
        right: 8px;
        background-color: rgba(0, 0, 0, 0.6);
        color: white;
        border-radius: 12px;
        padding: 3px 8px;
        font-size: 12px;
        z-index: 5;
    }
    
    @media (max-width: 767px) {
        .image-counter {
            padding: 4px 10px;
            font-size: 14px;
        }
    }

    /* Video preview styling */
    .item-card video.item-image {
        background-color: #000;
        position: relative;
    }

    .video-preview-overlay {
        position: absolute;
        top: 50%;
        left: 50%;
        transform: translate(-50%, -50%);
        font-size: 3em;
        color: white;
        background-color: rgba(0, 0, 0, 0.7);
        border-radius: 50%;
        width: 80px;
        height: 80px;
        display: flex;
        align-items: center;
        justify-content: center;
        pointer-events: none;
        z-index: 2;
    }

    /* Modal video styling */
    video.modal-image {
        width: 100%;
        height: auto;
    }

    /* Borrower Info Panel */
    .borrower-info-panel {
        background-color: #fff3cd;
        border: 1px solid #ffeaa7;
        border-radius: 5px;
        padding: 15px;
        margin-bottom: 20px;
    }

    .borrower-info-panel h4 {
        color: #856404;
        margin: 0 0 10px 0;
        font-size: 1.1rem;
    }

    .borrower-name, .borrow-time {
        margin: 5px 0;
        color: #856404;
        font-weight: 500;
    }

    /* Appointment Info Panel */
    .appointment-info-panel {
        background-color: #e1f5fe;
        border: 1px solid #81d4fa;
        border-radius: 5px;
        padding: 15px;
        margin-bottom: 20px;
    }

    .appointment-info-panel h4 {
        color: #0277bd;
        margin: 0 0 10px 0;
        font-size: 1.1rem;
    }

    .appointment-date, .appointment-time, .appointment-user {
        margin: 5px 0;
        color: #0277bd;
        font-weight: 500;
    }

    /* Responsive adjustments */
    @media (max-width: 768px) {
        .filter-container {
            flex-direction: column;
        }
        
        .form-row {
            flex-direction: column;
        }
        
        .multi-filter {
            grid-template-columns: 1fr;
        }
        
        /* Mobile viewport and scrolling improvements */
        html, body {
            overflow-x: hidden !important;
            -webkit-overflow-scrolling: touch !important;
            touch-action: pan-y !important;
            height: 100% !important;
        }
        
        body {
            padding: 0 !important;
            margin: 0 !important;
        }
        
        /* Mobile-responsive styles for admin interface */
        .container {
            width: 95% !important;
            margin: 10px auto !important;
            padding: 15px !important;
            overflow-x: hidden !important;
        }
        
        h1, h2 {
            font-size: 1.4rem !important;
            margin-bottom: 15px !important;
        }
        
        .filter-container {
            flex-direction: column !important;
            gap: 15px !important;
            margin-bottom: 15px !important;
        }
        
        .filter-group {
            min-width: auto !important;
            width: 100% !important;
        }
        
        .filter-header {
            flex-wrap: wrap !important;
            gap: 10px !important;
        }
        
        .filter-toggle, .clear-filter {
            padding: 8px 12px !important;
            font-size: 0.9rem !important;
            min-height: 44px !important;
            touch-action: manipulation !important;
        }
        
        .filter-dropdown {
            position: relative !important;
            top: auto !important;
            left: auto !important;
            width: 100% !important;
            max-height: 200px !important;
            margin-top: 10px !important;
        }
        
        .filter-options {
            padding: 5px !important;
        }
        
        .filter-options label {
            display: block !important;
            padding: 10px 12px !important;
            margin: 2px 0 !important;
            border-radius: 4px !important;
            cursor: pointer !important;
            touch-action: manipulation !important;
            min-height: 44px !important;
            display: flex !important;
            align-items: center !important;
        }
        
        .filter-options label:hover {
            background-color: #f8f9fa !important;
        }
        
        .filter-options input[type="checkbox"] {
            margin-right: 10px !important;
            transform: scale(1.2) !important;
        }
        
        /* Admin-specific button improvements */
        .admin-actions {
            display: flex !important;
            flex-direction: column !important;
            gap: 10px !important;
            margin: 15px 0 !important;
        }
        
        .admin-actions button {
            width: 100% !important;
            padding: 12px 20px !important;
            font-size: 1rem !important;
            min-height: 44px !important;
            touch-action: manipulation !important;
        }
        
        /* Search field mobile optimization */
        .search-field input {
            width: 100% !important;
            padding: 12px 15px !important;
            font-size: 16px !important; /* Prevents zoom on iOS */
            border-radius: 6px !important;
            border: 1px solid #ddd !important;
        }
        
        /* Table responsiveness */
        .table-responsive {
            overflow-x: auto !important;
            -webkit-overflow-scrolling: touch !important;
        }
        
        .table-responsive table {
            min-width: 600px !important;
        }
        
        /* Form improvements */
        .form-group {
            margin-bottom: 15px !important;
        }
        
        .form-group label {
            display: block !important;
            margin-bottom: 8px !important;
            font-weight: 600 !important;
            color: #333 !important;
        }
        
        .form-group input, .form-group select, .form-group textarea {
            width: 100% !important;
            padding: 12px 15px !important;
            font-size: 16px !important;
            border: 1px solid #ddd !important;
            border-radius: 6px !important;
            box-sizing: border-box !important;
        }
        
        /* Modal improvements for admin */
        .modal-content {
            width: 95% !important;
            max-width: 500px !important;
            margin: 20px auto !important;
            max-height: 85vh !important;
            overflow-y: auto !important;
        }
        
        /* Admin card improvements */
        .admin-card {
            margin-bottom: 15px !important;
            padding: 15px !important;
            border-radius: 8px !important;
            box-shadow: 0 2px 8px rgba(0,0,0,0.1) !important;
        }
        
        /* Tooltip improvements for mobile */
        .tooltip {
            display: none !important; /* Hide tooltips on mobile */
        }
        
        /* Tab navigation improvements */
        .nav-tabs {
            flex-wrap: wrap !important;
            border-bottom: 1px solid #dee2e6 !important;
        }
        
        .nav-tabs .nav-link {
            padding: 12px 16px !important;
            font-size: 0.9rem !important;
            min-height: 44px !important;
            display: flex !important;
            align-items: center !important;
            touch-action: manipulation !important;
        }
        
        /* Dropdown improvements */
        .dropdown-menu {
            width: 100% !important;
            max-width: 300px !important;
        }
        
        .dropdown-item {
            padding: 12px 20px !important;
            font-size: 0.9rem !important;
            touch-action: manipulation !important;
        }
        
        /* Status indicator improvements */
        .status-indicator {
            padding: 6px 12px !important;
            border-radius: 12px !important;
            font-size: 0.8rem !important;
            font-weight: 600 !important;
        }
        
        /* Pagination improvements */
        .pagination {
            justify-content: center !important;
            flex-wrap: wrap !important;
        }
        
        .pagination .page-link {
            padding: 10px 15px !important;
            margin: 2px !important;
            min-height: 44px !important;
            display: flex !important;
            align-items: center !important;
            touch-action: manipulation !important;
        }
        
        /* Alert improvements */
        .alert {
            margin: 15px 0 !important;
            padding: 15px !important;
            border-radius: 8px !important;
            font-size: 0.9rem !important;
        }
        
        /* Card grid improvements */
        .card-grid {
            display: grid !important;
            grid-template-columns: 1fr !important;
            gap: 15px !important;
        }
        
        .card {
            padding: 15px !important;
            border-radius: 8px !important;
            box-shadow: 0 2px 6px rgba(0,0,0,0.1) !important;
        }
        
        /* Upload area improvements */
        .upload-area {
            padding: 20px !important;
            border: 2px dashed #ddd !important;
            border-radius: 8px !important;
            text-align: center !important;
            background: #fafafa !important;
        }
        
        .upload-area:hover {
            border-color: #007bff !important;
            background: #f0f8ff !important;
        }
        
        /* Progress bar improvements */
        .progress {
            height: 8px !important;
            border-radius: 4px !important;
            background: #e9ecef !important;
        }
        
        .progress-bar {
            border-radius: 4px !important;
        }
        
        /* Badge improvements */
        .badge {
            padding: 6px 10px !important;
            font-size: 0.8rem !important;
            border-radius: 12px !important;
        }
        
        /* List group improvements */
        .list-group-item {
            padding: 15px !important;
            border-radius: 6px !important;
            margin-bottom: 8px !important;
            border: 1px solid #dee2e6 !important;
        }
        
        /* Accordion improvements */
        .accordion-header button {
            padding: 15px 20px !important;
            font-size: 1rem !important;
            min-height: 44px !important;
            touch-action: manipulation !important;
        }
        
        .accordion-body {
            padding: 20px !important;
        }
    }
    
    /* Tablet specific styles */
    @media screen and (min-width: 769px) and (max-width: 1024px) {
        .container {
            width: 90% !important;
        }
        
        .filter-container {
            grid-template-columns: repeat(2, 1fr) !important;
            gap: 20px !important;
        }
        
        .card-grid {
            grid-template-columns: repeat(2, 1fr) !important;
        }
    }

    /* Mobile-responsive styles for admin interface */
    @media screen and (max-width: 768px) {
        .container {
            width: 95% !important;
            margin: 10px auto !important;
            padding: 15px !important;
        }
        
        h1, h2 {
            font-size: 1.4rem !important;
            margin-bottom: 15px !important;
        }
        
        .filter-container {
            flex-direction: column !important;
            gap: 15px !important;
            margin-bottom: 15px !important;
        }
        
        .filter-group {
            min-width: auto !important;
            width: 100% !important;
        }
        
        .filter-header {
            flex-wrap: wrap !important;
            gap: 10px !important;
        }
        
        .filter-toggle, .clear-filter {
            padding: 8px 12px !important;
            font-size: 0.9rem !important;
            min-height: 44px !important;
            touch-action: manipulation !important;
        }
        
        .filter-dropdown {
            position: relative !important;
            top: auto !important;
            left: auto !important;
            width: 100% !important;
            max-height: 200px !important;
            margin-top: 10px !important;
        }
        
        .filter-options {
            padding: 5px !important;
        }
        
        .filter-options label {
            display: block !important;
            padding: 10px 12px !important;
            margin: 2px 0 !important;
            border-radius: 4px !important;
            cursor: pointer !important;
            touch-action: manipulation !important;
            min-height: 44px !important;
            display: flex !important;
            align-items: center !important;
        }
        
        .filter-options label:hover {
            background-color: #f8f9fa !important;
        }
        
        .filter-options input[type="checkbox"] {
            margin-right: 10px !important;
            transform: scale(1.2) !important;
        }
        
        /* Items container mobile optimization */
        .items-container {
            display: grid !important;
            grid-template-columns: 1fr !important;
            gap: 15px !important;
            padding: 10px 0 !important;
            overflow-x: visible !important;
        }
        
        .item-card {
            max-width: 100% !important;
            margin: 0 !important;
            padding: 15px !important;
            scroll-snap-align: none !important;
        }
        
        .item-card:hover {
            transform: translateY(-2px) !important;
        }
        
        /* Modal improvements for admin */
        .modal-content {
            width: 95% !important;
            max-width: 500px !important;
            margin: 20px auto !important;
            max-height: 85vh !important;
            overflow-y: auto !important;
            padding: 20px !important;
        }
        
        /* Button improvements */
        .modal-actions {
            flex-direction: column !important;
            gap: 10px !important;
        }
        
        .ausleihen, .edit-button, .delete-button, .details-button, .duplicate-button, .schedule-button {
            width: 100% !important;
            min-height: 44px !important;
            padding: 12px 20px !important;
            font-size: 1rem !important;
            touch-action: manipulation !important;
        }
        
        /* Navigation buttons mobile */
        .navigation-buttons {
            display: none !important; /* Hide horizontal navigation on mobile */
        }
        
        /* QR Scanner mobile */
        .qr-container {
            margin-bottom: 15px !important;
        }
        
        .scan-button {
            width: 100% !important;
            max-width: 300px !important;
            padding: 12px 20px !important;
            font-size: 1rem !important;
            min-height: 44px !important;
            touch-action: manipulation !important;
        }
        
        #qr-reader {
            width: 100% !important;
            max-width: 400px !important;
            margin: 15px auto !important;
        }
        
        /* Search field mobile */
        .search-field input {
            width: 100% !important;
            padding: 12px 15px !important;
            font-size: 16px !important;
            border-radius: 6px !important;
            border: 1px solid #ddd !important;
        }
        
        /* Form improvements */
        .form-group {
            margin-bottom: 15px !important;
        }
        
        .form-group label {
            display: block !important;
            margin-bottom: 8px !important;
            font-weight: 600 !important;
            color: #333 !important;
        }
        
        .form-group input, .form-group select, .form-group textarea {
            width: 100% !important;
            padding: 12px 15px !important;
            font-size: 16px !important;
            border: 1px solid #ddd !important;
            border-radius: 6px !important;
            box-sizing: border-box !important;
        }
        
        /* Image container mobile */
        .item-card .image-container {
            max-width: 100% !important;
            height: 200px !important;
            overflow: hidden !important;
            border-radius: 8px !important;
        }
        
        .item-card .item-image {
            width: 100% !important;
            height: 100% !important;
            object-fit: cover !important;
        }
        
        /* Touch improvements and scrolling */
        .items-container, .item-card, .image-container, .item-image {
            touch-action: pan-y !important;
            -webkit-overflow-scrolling: touch !important;
        }
        
        * {
            -webkit-tap-highlight-color: rgba(0,0,0,0.1) !important;
        }

        button, .btn, a, input[type="submit"], input[type="button"] {
            touch-action: manipulation !important;
            -webkit-user-select: none !important;
            user-select: none !important;
        }
        
        /* Focus improvements for accessibility */
        button:focus, .btn:focus, input:focus, select:focus, textarea:focus {
            outline: 2px solid #007bff !important;
            outline-offset: 2px !important;
            box-shadow: 0 0 0 3px rgba(0, 123, 255, 0.25) !important;
        }
    }
    
    /* Tablet specific styles */
    @media screen and (min-width: 769px) and (max-width: 1024px) {
        .container {
            width: 90% !important;
        }
        
        .items-container {
            display: grid !important;
            grid-template-columns: repeat(2, 1fr) !important;
            gap: 20px !important;
        }
        
        .filter-container {
            display: grid !important;
            grid-template-columns: repeat(2, 1fr) !important;
            gap: 20px !important;
        }
    }

    /* Desktop media queries for better button layout */
    @media (min-width: 768px) {
        .modal-content {
            max-width: 700px;
            margin: 10% auto;
        }
        
        .modal-actions {
            gap: 12px;
            justify-content: flex-start;
        }
        
        .ausleihen, .edit-button, .delete-button, .details-button, .duplicate-button, .schedule-button {
            padding: 10px 20px;
            font-size: 0.9rem;
            min-width: 110px;
            flex: 0 0 auto;
        }
        
        /* Ensure buttons wrap properly on smaller desktop screens */
        @media (min-width: 768px) and (max-width: 1024px) {
            .modal-actions {
                gap: 8px;
            }
            
            .ausleihen, .edit-button, .delete-button, .details-button, .duplicate-button, .schedule-button {
                padding: 8px 16px;
                font-size: 0.85rem;
                min-width: 95px;
            }
        }
    }

    /* Large desktop optimization */
    @media (min-width: 1200px) {
        .modal-content {
            max-width: 800px;
        }
        
        .modal-actions {
            gap: 15px;
        }
        
        .ausleihen, .edit-button, .delete-button, .details-button, .duplicate-button, .schedule-button {
            padding: 12px 24px;
            font-size: 1rem;
            min-width: 120px;
        }
    }

    /* Improved mobile scrolling and touch optimization */
    @media (max-width: 767px) {
        body {
            overflow-x: hidden;
            -webkit-overflow-scrolling: touch;
            touch-action: pan-y;
        }
        
        .container {
            width: 95%;
            margin: 10px auto;
            padding: 15px;
            overflow-x: hidden;
        }
        
        /* Improve image touch handling on mobile */
        .item-image, .modal-image {
            touch-action: manipulation;
            user-select: none;
            -webkit-user-select: none;
            -webkit-touch-callout: none;
        }
        
        /* Better modal sizing for mobile */
        .modal-content {
            width: 95% !important;
            max-width: none !important;
            margin: 10px auto !important;
            max-height: 90vh !important;
            overflow-y: auto !important;
            -webkit-overflow-scrolling: touch !important;
        }
    }

    /* Improved image handling for admin */
    @media (max-width: 768px) {
        .item-card .item-image {
            width: 100% !important;
            height: auto !important;
            max-height: 300px !important;
            display: block !important;
            object-fit: cover !important;
        }
        
        .item-card .image-container {
            height: 200px !important;
            overflow: hidden !important;
            position: relative !important;
            margin-bottom: 15px !important;
        }
        
        .item-card video.item-image {
            width: 100% !important;
            height: auto !important;
            max-height: 300px !important;
            display: block !important;
            object-fit: cover !important;
        }
    }

    /* Modal image display fixes */
    .modal-image {
        display: none;
        max-width: 100%;
        max-height: 70vh;
        margin: 0 auto;
    }
    
    .modal-image.active-image {
        display: block !important;
    }
<<<<<<< HEAD

    /* Improved image navigation button styling */
    .image-container {
        position: relative;
        overflow: hidden;
        border-radius: 5px;
    }
    
    .prev-image-button, .next-image-button {
        position: absolute;
        top: 50%;
        transform: translateY(-50%);
        background: rgba(0,0,0,0.6);
        color: white;
        border: none;
        border-radius: 50%;
        width: 32px;
        height: 32px;
        display: flex;
        align-items: center;
        justify-content: center;
        cursor: pointer;
        z-index: 10;
        transition: all 0.3s ease;
        padding: 0;
        font-size: 18px;
        text-align: center;
        opacity: 0.5;
        line-height: 1;
    }

    .prev-image-button {
        left: 10px;
    }

    .next-image-button {
        right: 10px;
    }

    .image-container:hover .prev-image-button,
    .image-container:hover .next-image-button {
        opacity: 0.9;
    }
    
    .prev-image-button:hover, .next-image-button:hover {
        transform: translateY(-50%) scale(1.1);
        background: rgba(0,0,0,0.8);
        opacity: 1;
    }

    /* Mobile optimization for image navigation buttons */
    @media (max-width: 767px) {
        .prev-image-button, .next-image-button {
            width: 38px;
            height: 38px;
            font-size: 20px;
            opacity: 0.7;
        }
        
        .prev-image-button {
            left: 10px;
        }
        
        .next-image-button {
            right: 10px;
        }
=======
    
    /* QR Reader styling */
    #qr-reader {
        width: 500px;
        display: none;
    }

    /* Edit new location container */
    .edit-new-location-container {
        display: none;
        margin-top: 10px;
    }

    /* Modal dialog styling */
    .modal-dialog-white {
        background: white;
        padding: 20px;
        border-radius: 5px;
        text-align: center;
    }

    .modal-content-margin {
        margin-top: 10px;
    }

    /* Element text colors for better visibility */
    .edit-button, .duplicate-button, .generate-qr-button, .ausleihen {
        color: black !important;
    }
    
    /* Standardized button styles across the application */
    .search-button, .scan-button, .filter-toggle, .clear-filter, 
    .add-new-btn, .popup-close-button, .prev-image-button, .next-image-button,
    .navigation-buttons .prev-button, .navigation-buttons .next-button {
        display: inline-flex;
        align-items: center;
        justify-content: center;
        text-align: center;
        min-width: 80px;
        height: 36px;
        padding: 0 15px;
        font-weight: 500;
        box-sizing: border-box;
    }
    
    /* Standardize form and document buttons */
    .save-button, .cancel-button, .remove-book-cover-button, .remove-duplicate-image-button,
    .import-book-button, .fetch-isbn-button, .nav-back-button {
        display: inline-flex;
        align-items: center;
        justify-content: center;
        text-align: center;
        min-height: 36px;
        padding: 8px 15px;
        font-weight: 500;
        box-sizing: border-box;
        white-space: nowrap;
>>>>>>> ed55938d
    }
</style>

<div class="container">
    <div class="content">
        <h1>Inventar Objekte</h1>
        <div class="filter-container">
            <div class="filter-group">
                <div class="filter-header">
                    <label>Unterrichtsfach:</label>
                    <button type="button" class="filter-toggle" onclick="toggleFilterDropdown('filter1-dropdown')">▼</button>
                    <button type="button" class="clear-filter" onclick="clearFilter(1)">Clear</button>
                </div>
                <div class="selected-filters" id="selected-filter1"></div>
                <div class="filter-dropdown" id="filter1-dropdown">
                    <div class="filter-options" id="filter1-options">
                        <!-- Filter options will be dynamically loaded here -->
                    </div>
                </div>
            </div>
            
            <div class="filter-group">
                <div class="filter-header">
                    <label>Jahrgangsstufe:</label>
                    <button type="button" class="filter-toggle" onclick="toggleFilterDropdown('filter2-dropdown')">▼</button>
                    <button type="button" class="clear-filter" onclick="clearFilter(2)">Clear</button>
                </div>
                <div class="selected-filters" id="selected-filter2"></div>
                <div class="filter-dropdown" id="filter2-dropdown">
                    <div class="filter-options" id="filter2-options">
                        <!-- Filter options will be dynamically loaded here -->
                    </div>
                </div>
            </div>
            
            <div class="filter-group">
                <div class="filter-header">
                    <label>Thema:</label>
                    <button type="button" class="filter-toggle" onclick="toggleFilterDropdown('filter3-dropdown')">▼</button>
                    <button type="button" class="clear-filter" onclick="clearFilter(3)">Clear</button>
                </div>
                <div class="selected-filters" id="selected-filter3"></div>
                <div class="filter-dropdown" id="filter3-dropdown">
                    <div class="filter-options" id="filter3-options">
                        <!-- Filter options will be dynamically loaded here -->
                    </div>
                </div>
            </div>

            <div class="filter-group search-field">
                <div class="filter-header">
                    <label for="code-search">Code suchen:</label>
                    <button type="button" class="clear-filter" onclick="clearCodeSearch()">Clear</button>
                </div>
                <div class="search-container">
                    <input type="text" id="code-search" placeholder="Code eingeben..." autocomplete="off">
                    <button type="button" class="search-button" onclick="searchByCode()">
                        <i class="fas fa-search"></i> Suchen
                    </button>
                </div>
            </div>
        </div>
        <div class="qr-container">
            <button id="scanButton" class="scan-button">Barcode scannen</button>
            <div id="qr-reader"></div>
        </div>

        <div id="items-container" class="items-container">
            <!-- Items will be dynamically loaded here -->
        </div>
        <div class="navigation-buttons">
            <button class="prev-button" onclick="scrollPrev()">&#10094;</button>
            <button class="next-button" onclick="scrollNext()">&#10095;</button>
        </div>
    </div>
    <div id="item-modal" class="item-modal">
        <div class="modal-content">
            <span class="close-modal">&times;</span>
            <div id="modal-content-wrapper">
                <!-- Content will be dynamically inserted here -->
            </div>
        </div>
    </div>

    <!-- Add the edit modal form -->
    <div id="edit-modal" class="item-modal">
        <div class="modal-content">
            <span class="close-modal" onclick="closeEditModal()">&times;</span>
            <h2>Objekt bearbeiten</h2>
            <form id="edit-item-form" method="POST" enctype="multipart/form-data">
                <input type="hidden" id="edit-item-id" name="id">
                <div class="form-row">
                    <div class="form-group">
                        <label for="edit-name">Name:</label>
                        <input type="text" id="edit-name" name="name" required>
                    </div>
                    <div class="form-group">
                        <label for="edit-location">Ort:</label>
                        <select id="edit-location" name="ort" required>
                            <option value="">-- Bitte Ort auswählen --</option>
                            <!-- Options will be loaded by JavaScript -->
                        </select>
                        <button type="button" class="add-new-btn" id="edit-add-new-location-btn">
                            Neuen Ort hinzufügen
                        </button>
                        <div id="edit-new-location-container" class="edit-new-location-container">
                            <input type="text" id="edit-new-location-input" placeholder="Neuen Ort eingeben">
                            <button type="button" onclick="addNewLocation('edit')">Hinzufügen</button>
                            <button type="button" onclick="cancelAddLocation('edit')">Abbrechen</button>
                        </div>
                    </div>
                </div>
                <div class="form-group">
                    <label for="edit-description">Beschreibung:</label>
                    <textarea id="edit-description" name="beschreibung" required></textarea>
                </div>
                
                <!-- Updated filter inputs for edit form with dropdowns -->
                <div class="filter-inputs">
                    <h3>Unterrichtsfach:</h3>
                    <div class="multi-filter">
                        <div class="form-group">
                            <label for="edit-filter1-1">Wert 1:</label>
                            <select id="edit-filter1-1" name="filter" class="filter-dropdown-select">
                                <option value="">-- Bitte auswählen --</option>
                                <!-- Options will be loaded by JavaScript -->
                            </select>
                        </div>
                        <div class="form-group">
                            <label for="edit-filter1-2">Wert 2:</label>
                            <select id="edit-filter1-2" name="filter" class="filter-dropdown-select">
                                <option value="">-- Optional --</option>
                                <!-- Options will be loaded by JavaScript -->
                            </select>
                        </div>
                        <div class="form-group">
                            <label for="edit-filter1-3">Wert 3:</label>
                            <select id="edit-filter1-3" name="filter" class="filter-dropdown-select">
                                <option value="">-- Optional --</option>
                                <!-- Options will be loaded by JavaScript -->
                            </select>
                        </div>
                        <div class="form-group">
                            <label for="edit-filter1-4">Wert 4:</label>
                            <select id="edit-filter1-4" name="filter" class="filter-dropdown-select">
                                <option value="">-- Optional --</option>
                                <!-- Options will be loaded by JavaScript -->
                            </select>
                        </div>
                    </div>
                    
                    <h3>Jahrgangsstufe:</h3>
                    <div class="multi-filter">
                        <div class="form-group">
                            <label for="edit-filter2-1">Wert 1:</label>
                            <select id="edit-filter2-1" name="filter2" class="filter-dropdown-select">
                                <option value="">-- Bitte auswählen --</option>
                                <!-- Options will be loaded by JavaScript -->
                            </select>
                        </div>
                        <div class="form-group">
                            <label for="edit-filter2-2">Wert 2:</label>
                            <select id="edit-filter2-2" name="filter2" class="filter-dropdown-select">
                                <option value="">-- Optional --</option>
                                <!-- Options will be loaded by JavaScript -->
                            </select>
                        </div>
                        <div class="form-group">
                            <label for="edit-filter2-3">Wert 3:</label>
                            <select id="edit-filter2-3" name="filter2" class="filter-dropdown-select">
                                <option value="">-- Optional --</option>
                                <!-- Options will be loaded by JavaScript -->
                            </select>
                        </div>
                        <div class="form-group">
                            <label for="edit-filter2-4">Wert 4:</label>
                            <select id="edit-filter2-4" name="filter2" class="filter-dropdown-select">
                                <option value="">-- Optional --</option>
                                <!-- Options will be loaded by JavaScript -->
                            </select>
                        </div>
                    </div>
                    
                    <h3>Thema:</h3>
                    <div class="multi-filter">
                        <div class="form-group">
                            <label for="edit-filter3-1">Wert 1:</label>
                            <input type="text" id="edit-filter3-1" name="filter3">
                        </div>
                        <div class="form-group">
                            <label for="edit-filter3-2">Wert 2:</label>
                            <input type="text" id="edit-filter3-2" name="filter3">
                        </div>
                        <div class="form-group">
                            <label for="edit-filter3-3">Wert 3:</label>
                            <input type="text" id="edit-filter3-3" name="filter3">
                        </div>
                        <div class="form-group">
                            <label for="edit-filter3-4">Wert 4:</label>
                            <input type="text" id="edit-filter3-4" name="filter3">
                        </div>
                    </div>
                </div>
                
                <div class="form-group">
                    <label for="edit-year">Anschaffungsjahr:</label>
                    <input type="date" id="edit-year" name="anschaffungsjahr">
                </div>
                <div class="form-group">
                    <label for="edit-cost">Anschaffungskosten:</label>
                    <input id="edit-cost" name="anschaffungskosten">
                </div>
                <div class="form-group">
                    <label for="edit-code4">Code:</label>
                    <input id="edit-code4" name="code_4">
                </div>
                
                <!-- New section for managing images -->
                <div class="form-group">
                    <label>Vorhandene Bilder:</label>
                    <div id="edit-existing-images" class="existing-images-container">
                        <!-- Existing images will be added here dynamically -->
                    </div>
                </div>
                
                <div class="form-group">
                    <label for="edit-new-images">
                        <span>Neue Bilder/Videos hinzufügen:</span>
                        <span>(Bilder/Videos werden vom Original übernommen)</span>
                    </label>
                    <input type="file" id="edit-new-images" name="new_images" accept=".jpg, .jpeg, .png, .gif, .mp4, .mov, .avi, .mkv, .webm, .flv, .m4v, .3gp" multiple>
                    <div class="allowed-formats">Erlaubte Formate: JPG, JPEG, PNG, GIF, MP4, MOV, AVI, MKV, WEBM, FLV, M4V, 3GP</div>
                    <!-- Add image preview container -->
                    <div class="image-preview-container" id="edit-image-preview-container"></div>
                </div>
                
                <div class="form-group">
                    <label for="edit-isbn">ISBN:</label>
                    <div class="isbn-input-group">
                        <input type="text" id="edit-isbn" name="isbn" placeholder="ISBN eingeben...">
                        <button type="button" class="fetch-isbn-button" onclick="fetchBookInfo('edit')">Buchinformationen abrufen</button>
                    </div>
                    <div id="edit-book-info-container" class="book-info-container"></div>
                </div>
                
                <div class="form-actions">
                    <button type="submit" class="save-button">Speichern</button>
                    <button type="button" class="cancel-button" onclick="closeEditModal()">Abbrechen</button>
                </div>
            </form>
        </div>
    </div>
</div>

<!-- Schedule Appointment Modal -->
<div id="schedule-modal" class="item-modal">
    <div class="modal-content">
        <span class="close-modal" onclick="closeScheduleModal()">&times;</span>
        <h2>Termin planen</h2>
        <form id="schedule-form">
            <input type="hidden" id="schedule-item-id" name="item_id">
            
            <div class="form-group">
                <label for="schedule-date">Datum:</label>
                <input type="date" id="schedule-date" name="schedule_date" required>
            </div>
            
            <div class="form-group">
                <label for="schedule-start-period">Von Schulstunde:</label>
                <select id="schedule-start-period" name="start_period" required>
                    <option value="">-- Bitte wählen --</option>
                    <option value="1">1. Stunde (08:00 - 08:45)</option>
                    <option value="2">2. Stunde (08:45 - 09:30)</option>
                    <option value="3">3. Stunde (09:45 - 10:30)</option>
                    <option value="4">4. Stunde (10:30 - 11:15)</option>
                    <option value="5">5. Stunde (11:30 - 12:15)</option>
                    <option value="6">6. Stunde (12:15 - 13:00)</option>
                    <option value="7">7. Stunde (13:30 - 14:15)</option>
                    <option value="8">8. Stunde (14:15 - 15:00)</option>
                    <option value="9">9. Stunde (15:15 - 16:00)</option>
                    <option value="10">10. Stunde (16:00 - 16:45)</option>
                </select>
            </div>
            
            <div class="form-group">
                <label for="schedule-end-period">Bis Schulstunde:</label>
                <select id="schedule-end-period" name="end_period" required>
                    <option value="">-- Bitte wählen --</option>
                    <option value="1">1. Stunde (08:00 - 08:45)</option>
                    <option value="2">2. Stunde (08:45 - 09:30)</option>
                    <option value="3">3. Stunde (09:45 - 10:30)</option>
                    <option value="4">4. Stunde (10:30 - 11:15)</option>
                    <option value="5">5. Stunde (11:30 - 12:15)</option>
                    <option value="6">6. Stunde (12:15 - 13:00)</option>
                    <option value="7">7. Stunde (13:30 - 14:15)</option>
                    <option value="8">8. Stunde (14:15 - 15:00)</option>
                    <option value="9">9. Stunde (15:15 - 16:00)</option>
                    <option value="10">10. Stunde (16:00 - 16:45)</option>
                </select>
            </div>
            
            <div class="form-group">
                <label for="schedule-notes">Notizen:</label>
                <textarea id="schedule-notes" name="notes" placeholder="Optionale Notizen..."></textarea>
            </div>
            
            <div class="form-actions">
                <button type="submit" class="save-button">Termin speichern</button>
                <button type="button" class="cancel-button" onclick="closeScheduleModal()">Abbrechen</button>
            </div>
        </form>
    </div>
</div>

<!-- Initialize template variables before any JavaScript code -->
<<<<<<< HEAD
<!-- Store Jinja2 template variables -->
<script type="text/template" id="server-variables">
    {% if highlight_item is defined and highlight_item %}
    {% set highlight_id = highlight_item %}
    {% else %}
    {% set highlight_id = "" %}
    {% endif %}
</script>

<!-- Initialize JavaScript variables -->
<script>
    // Create a global object to hold server-side template values
    window.serverVars = {
        // URLs for API endpoints and actions
        urls: {
            uploadedFile: "{{ url_for('uploaded_file', filename='') }}",
            ausleihen: "{{ url_for('ausleihen', id='') }}",
            zurueckgeben: "{{ url_for('zurueckgeben', id='') }}",
            deleteItem: "{{ url_for('delete_item', id='') }}",
            getPredefinedFilterValues: "/get_predefined_filter_values/",
            scheduleUrl: "/schedule_appointment",
            getItems: "/get_items"
        },
        highlightItemId: "{{ highlight_id }}" || null
    };
    
    // Define the getItemsUrl for backward compatibility
    const getItemsUrl = '/get_items';
=======
<script>
    // Create a global object to hold server-side template values
    window.serverVars = {};
    window.serverVars.highlightItemId = "{% if highlight_item is defined and highlight_item %}{{ highlight_item }}{% else %}null{% endif %}";
>>>>>>> ed55938d
    
    window.isDebug = false; // Set to true only for development environment
</script>
<script src="https://unpkg.com/html5-qrcode@2.0.9/dist/html5-qrcode.min.js"></script>
<script>
    // Function to check if a file is a video
    function isVideoFile(filename) {
        const videoExtensions = ['.mp4', '.mov', '.avi', '.mkv', '.webm', '.flv', '.m4v', '.3gp'];
        const extension = filename.toLowerCase().substring(filename.lastIndexOf('.'));
        return videoExtensions.includes(extension);
    }

    // Initialize QR Code scanner and global variables
    let html5QrcodeScanner = null;
    let codeSearchTerm = '';
    let currentUsername = '';
    let allItems = []; // Cache for all items
    
    // Get the highlight item ID from the pre-processed server variables
    let highlightItemId = window.serverVars.highlightItemId;
    
    // Global variables to store active filters (SINGLE DECLARATION)
    let activeFilters = {
        filter1: [],
        filter2: [],
        filter3: []
    };
    
    // Simplified no-op version of debug function for production
    function debugLog() {
        // No-op in production
        return;
    }
    
    document.getElementById('scanButton').addEventListener('click', function() {
        const qrReader = document.getElementById('qr-reader');
        
        if (qrReader.style.display === 'none') {
            qrReader.style.display = 'block';
            
            html5QrcodeScanner = new Html5QrcodeScanner(
                "qr-reader", { fps: 10, qrbox: 250 }
            );
            
            html5QrcodeScanner.render((decodedText) => {
                html5QrcodeScanner.clear();
                qrReader.style.display = 'none';
                
                // Instead of navigating to the URL, put the scanned code in the search box
                const searchInput = document.getElementById('code-search');
                if (searchInput) {
                    searchInput.value = decodedText;
                    // Trigger search automatically
                    searchByCode();
                }
                
                // Reset the button text
                document.getElementById('scanButton').textContent = 'Barcode scannen';
            });
            
            this.textContent = 'Barcode Scanner schließen';
        } else {
            if (html5QrcodeScanner) {
                html5QrcodeScanner.clear();
            }
            qrReader.style.display = 'none';
            this.textContent = 'Barcode scannen';
        }
    });

    function rebuildFilter3Options() {
        if (!allItems || allItems.length === 0) return;
        
        // Get current filter 1 and filter 2 selections
        const filter1Selections = activeFilters.filter1;
        const filter2Selections = activeFilters.filter2;
        
        // If both filters are empty, show all filter3 values
        if (filter1Selections.length === 0 && filter2Selections.length === 0) {
            // Get all unique filter3 values
            const allFilter3Values = new Set();
            allItems.forEach(item => {
                const filter3Array = Array.isArray(item.Filter3) ? item.Filter3 : 
                                     (item.Filter3 ? [item.Filter3] : []);
                
                filter3Array.forEach(value => {
                    if (value && typeof value === 'string' && value.trim() !== '') {
                        allFilter3Values.add(value);
                    }
                });
            });
            
            // Populate filter 3 dropdown with all values
            populateFilterOptions('filter3-options', [...allFilter3Values].sort(), 3);
            return;
        }
        
        // Filter items based on filter1 and filter2 selections
        const filteredItems = allItems.filter(item => {
            // Check if item passes Filter 1
            const filter1Array = Array.isArray(item.Filter) ? item.Filter : (item.Filter ? [item.Filter] : []);
            const filter1Match = filter1Selections.length === 0 || 
                filter1Selections.some(filter => {
                    // Extract value from filter (remove group prefix if exists)
                    const filterValue = filter.includes(':') ? filter.split(':')[1] : filter;
                    return filter1Array.includes(filterValue);
                });
            
            // Check if item passes Filter 2
            const filter2Array = Array.isArray(item.Filter2) ? item.Filter2 : (item.Filter2 ? [item.Filter2] : []);
            const filter2Match = filter2Selections.length === 0 || 
                filter2Selections.some(filter => {
                    // Extract value from filter (remove group prefix if exists)
                    const filterValue = filter.includes(':') ? filter.split(':')[1] : filter;
                    return filter2Array.includes(filterValue);
                });
            
            return filter1Match && filter2Match;
        });
        
        // Get unique Filter 3 values from filtered items
        const availableFilter3Values = new Set();
        filteredItems.forEach(item => {
            const filter3Array = Array.isArray(item.Filter3) ? item.Filter3 : (item.Filter3 ? [item.Filter3] : []);
            filter3Array.forEach(value => {
                if (value && typeof value === 'string' && value.trim() !== '') {
                    availableFilter3Values.add(value);
                }
            });
        });
        
        // Keep track of current filter 3 selections that are still valid
        const validFilter3Selections = [];
        activeFilters.filter3.forEach(filter => {
            // Extract value from filter (remove group prefix if exists)
            const filterValue = filter.includes(':') ? filter.split(':')[1] : filter;
            if (availableFilter3Values.has(filterValue)) {
                validFilter3Selections.push(filter);
            }
        });
        
        // Update active filter 3 selections (remove invalid ones)
        if (validFilter3Selections.length !== activeFilters.filter3.length) {
            activeFilters.filter3 = validFilter3Selections;
            updateSelectedFiltersDisplay(3);
            // No need to call applyFilters() here as it will be called after this function
        }
        
        // Populate filter 3 dropdown with only available values
        populateFilterOptions('filter3-options', [...availableFilter3Values].sort(), 3);
    }

    function rebuildFilter2Options() {
        if (!allItems || allItems.length === 0) return;
        
        // Get current filter 1 selections
        const filter1Selections = activeFilters.filter1;
        
        // If filter1 is empty, show all filter2 values
        if (filter1Selections.length === 0) {
            // Get all unique filter2 values
            const allFilter2Values = new Set();
            allItems.forEach(item => {
                const filter2Array = Array.isArray(item.Filter2) ? item.Filter2 : 
                                     (item.Filter2 ? [item.Filter2] : []);
                
                filter2Array.forEach(value => {
                    if (value && typeof value === 'string' && value.trim() !== '') {
                        allFilter2Values.add(value);
                    }
                });
            });
            
            // Populate filter 2 dropdown with all values
            populateFilterOptions('filter2-options', [...allFilter2Values].sort(), 2);
            return;
        }
        
        // Filter items based on filter1 selections
        const filteredItems = allItems.filter(item => {
            // Check if item passes Filter 1
            const filter1Array = Array.isArray(item.Filter) ? item.Filter : (item.Filter ? [item.Filter] : []);
            return filter1Selections.some(filter => {
                // Extract value from filter (remove group prefix if exists)
                const filterValue = filter.includes(':') ? filter.split(':')[1] : filter;
                return filter1Array.includes(filterValue);
            });
        });
        
        // Get unique Filter 2 values from filtered items
        const availableFilter2Values = new Set();
        filteredItems.forEach(item => {
            const filter2Array = Array.isArray(item.Filter2) ? item.Filter2 : (item.Filter2 ? [item.Filter2] : []);
            filter2Array.forEach(value => {
                if (value && typeof value === 'string' && value.trim() !== '') {
                    availableFilter2Values.add(value);
                }
            });
        });
        
        // Keep track of current filter 2 selections that are still valid
        const validFilter2Selections = [];
        activeFilters.filter2.forEach(filter => {
            // Extract value from filter (remove group prefix if exists)
            const filterValue = filter.includes(':') ? filter.split(':')[1] : filter;
            if (availableFilter2Values.has(filterValue)) {
                validFilter2Selections.push(filter);
            }
        });
        
        // Update active filter 2 selections (remove invalid ones)
        if (validFilter2Selections.length !== activeFilters.filter2.length) {
            activeFilters.filter2 = validFilter2Selections;
            updateSelectedFiltersDisplay(2);
            // No need to call applyFilters() here as it will be called after this function
        }
        
        // Populate filter 2 dropdown with only available values
        populateFilterOptions('filter2-options', [...availableFilter2Selections].sort(), 2);
    }

    function saveFilterState() {
        localStorage.setItem('inventarSystemFilters', JSON.stringify(activeFilters));
    }
    
    function loadFilterState() {
        const savedFilters = localStorage.getItem('inventarSystemFilters');
        if (savedFilters) {
            try {
                // Parse saved filters
                const parsedFilters = JSON.parse(savedFilters);
                
                // Restore to active filters
                if (parsedFilters.filter1) activeFilters.filter1 = parsedFilters.filter1;
                if (parsedFilters.filter2) activeFilters.filter2 = parsedFilters.filter2;
                if (parsedFilters.filter3) activeFilters.filter3 = parsedFilters.filter3;
                
                // We'll rebuild Filter 3 options after items are loaded
            } catch (e) {
                console.error("Error loading saved filters:", e);
            }
        }
    }
    
    function clearFilterState() {
        localStorage.removeItem('inventarSystemFilters');
        // Reset active filters
        activeFilters = {
            filter1: [],
            filter2: [],
            filter3: []
        };
    }
    
    // Load predefined filter values for dropdowns
    function loadPredefinedFilterValues(filterNumber) {
        fetch(`${window.serverVars.urls.getPredefinedFilterValues}${filterNumber}`)
            .then(response => {
                if (!response.ok) {
                    throw new Error(`HTTP error! status: ${response.status}`);
                }
                return response.json();
            })
            .then(data => {
                // For edit modal dropdowns
                const editFilterSelects = [
                    document.getElementById(`edit-filter${filterNumber}-1`),
                    document.getElementById(`edit-filter${filterNumber}-2`),
                    document.getElementById(`edit-filter${filterNumber}-3`)
                ];
                
                // Process each edit filter select
                editFilterSelects.forEach(select => {
                    if (select) {
                        // Clear existing options
                        select.innerHTML = '<option value="">Bitte wählen</option>';
                        
                        // Add options from data
                        data.values.forEach(filter => {
                            if (filter && filter.trim() !== '') {
                                const option = document.createElement('option');
                                option.value = filter;
                                option.textContent = filter;
                                select.appendChild(option);
                            }
                        });
                    }
                });
            })
            .catch(error => {
                console.error(`Error loading predefined filter ${filterNumber} values:`, error);
            });
    }

    // Functions moved to before the DOMContentLoaded event

    document.addEventListener('DOMContentLoaded', function() {
        // Load saved filters
        loadFilterState();
        
        // Load predefined filter values for dropdowns
        loadPredefinedFilterValues(1);
        loadPredefinedFilterValues(2);
        
        // Set up edit form submission
        setupEditFormSubmission();
        
        // Set up schedule form submission
        setupScheduleFormSubmission();
        
        // Set up add new location buttons
        const editAddLocationBtn = document.getElementById('edit-add-new-location-btn');
        if (editAddLocationBtn) {
            editAddLocationBtn.addEventListener('click', function() {
                const container = document.getElementById('edit-new-location-container');
                container.style.display = container.style.display === 'none' ? 'block' : 'none';
            });
        }
        
        // Find and attach event listener to all logout links
        const logoutLinks = document.querySelectorAll('a[href*="logout"]');
        logoutLinks.forEach(link => {
            link.addEventListener('click', function() {
                clearFilterState(); // Clear filters when logging out
            });
        });
        
        // Fetch user status to get current username
        fetch('/user_status')
            .then(response => response.json())
            .then(data => {
                currentUsername = data.username;
                // Now load items with username information
                loadItems();
                // Setup card images display after a short delay to ensure items are loaded
                setTimeout(function() {
                    searchByCode();
                }, 300);
            })
            .catch(error => {
                console.error('Error fetching user status:', error);
                loadItems(); // Load items anyway in case of error
            });
        
        // Close modals when clicking outside
        window.onclick = function(event) {
            const itemModal = document.getElementById('item-modal');
            const editModal = document.getElementById('edit-modal');
            
            if (event.target === itemModal) {
                itemModal.style.display = 'none';
            }
            if (event.target === editModal) {
                editModal.style.display = 'none';
            }
        };

        // Set up code validation for edit form
        const editCodeField = document.getElementById('edit-code4');
        if (editCodeField) {
            editCodeField.addEventListener('blur', function() {
                const itemIdField = document.getElementById('edit-item-id');
                const excludeId = itemIdField ? itemIdField.value : null;
                validateCodeField(this, excludeId);
            });
        }
    });

    // Function to load items from server
    function loadItems() {
        fetch(getItemsUrl)
            .then(response => response.json())
            .then(data => {
                const itemsContainer = document.querySelector('#items-container');
                // Creating a Set to store unique filter values
                const filter1Values = new Set();
                const filter2Values = new Set();
                const filter3Values = new Set();
                
                // Store all items data globally for filter rebuilding
                allItems = data.items || [];
                
                // Clear the container first
                itemsContainer.innerHTML = '';
                
                if (!data.items || data.items.length === 0) {
                    itemsContainer.innerHTML = '<div class="no-items-message">Keine Objekte gefunden</div>';
                    return;
                }

                // Sort items by name in ascending order (A-Z)
                data.items.sort((a, b) => {
                    const nameA = a.Name ? a.Name.toLowerCase() : '';
                    const nameB = b.Name ? b.Name.toLowerCase() : '';
                    return nameA.localeCompare(nameB);
                });
                
                data.items.forEach(item => {
                    try {
                        const card = document.createElement('div');
                        card.classList.add('item-card');
                        card.classList.add('clickable-card');
                        
                        // Add highlight class if this is the item we're looking for
                        if (highlightItemId && item._id === highlightItemId) {
                            card.classList.add('highlight-item');
                            setTimeout(() => {
                                card.scrollIntoView({ behavior: 'smooth', block: 'center' });
                            }, 500);
                        }
                        
                        // Process and store filter values
                        const filter1Array = Array.isArray(item.Filter) ? item.Filter : (item.Filter ? [item.Filter] : []);
                        const filter2Array = Array.isArray(item.Filter2) ? item.Filter2 : (item.Filter2 ? [item.Filter2] : []);
                        const filter3Array = Array.isArray(item.Filter3) ? item.Filter3 : (item.Filter3 ? [item.Filter3] : []);
                        
                        // Store arrays on the card as data attributes
                        card.dataset.filter1 = JSON.stringify(filter1Array);
                        card.dataset.filter2 = JSON.stringify(filter2Array);
                        card.dataset.filter3 = JSON.stringify(filter3Array);
                        card.dataset.code = (item.Code_4 !== undefined && item.Code_4 !== null) ? 
                          String(item.Code_4).trim() : '';
        
                        // Add filter values to their respective sets
                        filter1Array.forEach(value => {
                            if (value && typeof value === 'string' && value.trim() !== '') {
                                filter1Values.add(value);
                            }
                        });
        
                        filter2Array.forEach(value => {
                            if (value && typeof value === 'string' && value.trim() !== '') {
                                filter2Values.add(value);
                            }
                        });
        
                        filter3Array.forEach(value => {
                            if (value && typeof value === 'string' && value.trim() !== '') {
                                filter3Values.add(value);
                            }
                        });

                        // Display first filter value or dash if none exist
                        const filter1Display = filter1Array.length > 0 ? filter1Array[0] : '-';
                        const filter2Display = filter2Array.length > 0 ? filter2Array[0] : '-';
                        const filter3Display = filter3Array.length > 0 ? filter3Array[0] : '-';
                        
                        // Additional filter values indicator
                        const filter1More = filter1Array.length > 1 ? ` (+${filter1Array.length - 1} mehr)` : '';
                        const filter2More = filter2Array.length > 1 ? ` (+${filter2Array.length - 1} mehr)` : '';
                        const filter3More = filter3Array.length > 1 ? ` (+${filter3Array.length - 1} mehr)` : '';

                        const imagesHtml = item.Images ? item.Images.map((image, index) => {
                            // Check if the image already has a full URL path or just the filename
                            const imageSrc = image.startsWith('/uploads/') || image.startsWith('http') ? 
                                            image : 
                                            `${window.serverVars.urls.uploadedFile}${image}`;
                            
                            // Get thumbnail info for this image index
                            const thumbnailInfo = item.ThumbnailInfo && item.ThumbnailInfo[index];
                            
                            const isVideo = isVideoFile(image);
                            if (isVideo) {
                                // For videos, use thumbnail if available, otherwise original video
                                const videoSrc = thumbnailInfo && thumbnailInfo.has_thumbnail 
                                    ? thumbnailInfo.thumbnail_url 
                                    : imageSrc;
                                
                                if (thumbnailInfo && thumbnailInfo.has_thumbnail) {
                                    // Show thumbnail image with video overlay for card view
                                    return `<div class="video-container ${index === 0 ? 'active-container' : ''}" data-index="${index}">
                                            <img src="${videoSrc}" alt="${item.Name}" class="item-image" data-index="${index}" 
                                                data-original="${image}">
                                            <div class="video-preview-overlay">
                                                <div class="video-play-button">▶</div>
                                            </div>
                                            </div>`;
                                }
                            } else {
                                // For images, use thumbnail if available
                                const imageSrc = thumbnailInfo && thumbnailInfo.has_thumbnail 
                                    ? thumbnailInfo.thumbnail_url 
                                    : `${window.serverVars.urls.uploadedFile}${image}`;
                                    
                                return `<img src="${imageSrc}" alt="${item.Name}" class="item-image ${index === 0 ? 'active-image' : ''}" data-index="${index}" 
                                        data-original="${image}">`;
                            }
                        }).join('') : '';
                        
                        // Check if item is borrowed by current user
                        const isBorrowedByMe = !item.Verfuegbar && item.User === currentUsername;
                        
                        // Add borrower info badge if item is borrowed
                        let borrowerBadge = '';
                        if (!item.Verfuegbar && item.BorrowerInfo) {
                            borrowerBadge = `
                                <div class="borrower-badge">
                                    Ausgeliehen von: <strong>${item.BorrowerInfo.username}</strong>
                                    ${item.BorrowerInfo.borrowTime ? '<br><span class="borrow-time">Seit: ' + item.BorrowerInfo.borrowTime + '</span>' : ''}
                                </div>`;
                        }

                        // Add appointment badge if item has upcoming appointments
                        let appointmentBadge = '';
                        if (item.appointments && Array.isArray(item.appointments) && item.appointments.length > 0) {
                            const upcomingAppointment = getUpcomingAppointment(item.appointments);
                            if (upcomingAppointment) {
                                const formattedDate = formatAppointmentDate(upcomingAppointment.date);
                                const startPeriod = formatAppointmentPeriod(upcomingAppointment.start_period);
                                const endPeriod = formatAppointmentPeriod(upcomingAppointment.end_period);
                                
                                appointmentBadge = `
                                    <div class="appointment-badge">
                                        <strong>Geplant für:</strong> ${formattedDate}<br>
                                        <span class="appointment-time">${startPeriod}${endPeriod && endPeriod !== startPeriod ? ' - ' + endPeriod : ''}</span>
                                    </div>`;
                            }
                        }

                        card.innerHTML = `
                            <div class="card-content" data-item-id="${item._id}">
                                <h3>${item.Name}</h3>
                                <p><strong>Ort:</strong> ${item.Ort || '-'}</p>
                                <p><strong>Unterrichtsfach:</strong> ${filter1Display}${filter1More}</p>
                                <p><strong>Jahrgangsstufe:</strong> ${filter2Display}${filter2More}</p>
                                <p><strong>Thema:</strong> ${filter3Display}${filter3More}</p>
                                <p><strong>Barcode:</strong> ${item.Code_4 || '-'}</p>
                                <div class="image-container">
                                    ${imagesHtml}
<<<<<<< HEAD
                                    ${item.Images && item.Images.length > 1 ? 
                                      `<div class="image-navigation">
                                         <button class="image-nav-btn" onclick="prevImage(event)" aria-label="Previous image">‹</button>
                                         <span class="image-counter">1/${item.Images.length}</span>
                                         <button class="image-nav-btn" onclick="nextImage(event)" aria-label="Next image">›</button>
                                       </div>` : ''}
=======
>>>>>>> ed55938d
                                </div>
                                ${borrowerBadge}
                                ${appointmentBadge}
                            </div>
                            <div class="actions">
                                ${item.Verfuegbar ? 
                                    `<form method="POST" action="${window.serverVars.urls.ausleihen}${item._id}">
                                        <button class="ausleihen" type="submit">Ausleihen</button>
                                    </form>` 
                                : isBorrowedByMe ?
                                    `<form method="POST" action="${window.serverVars.urls.zurueckgeben}${item._id}">
                                        <button class="ausleihen" type="submit">Zurückgeben</button>
                                    </form>`
                                :
                                    `<button class="ausleihen disabled-button" disabled>Ausgeliehen</button>`
                                }
                                <a href="{{ url_for('delete_item', id='') }}${item._id}" onclick="return confirm('Sind Sie sicher, dass Sie dieses Objekt löschen möchten?')">
                                    <button class="delete-button">Löschen</button>
                                </a>
                                <button class="edit-button" onclick="openEditModal('${item._id}')">Bearbeiten</button>
                                <button class="duplicate-button" onclick="duplicateItem('${item._id}')">Duplizieren</button>
                                <button class="schedule-button" onclick="openScheduleModal('${item._id}')">Termin planen</button>
                            </div>
                        `;
                        itemsContainer.appendChild(card);
                        
                        // Add click event listeners to the card content area
                        const cardContent = card.querySelector('.card-content');
                        if (cardContent) {
                            cardContent.addEventListener('click', function(e) {
                                if (e.target.tagName === 'BUTTON' || 
                                    e.target.tagName === 'A' || 
                                    e.target.tagName === 'INPUT' ||
                                    e.target.closest('button') || 
                                    e.target.closest('a') || 
                                    e.target.closest('.image-container')) {
                                    return;
                                }
                                
                                e.stopPropagation();
                                
                                const modalItemData = {...item};
                                modalItemData.Images = item.Images ? item.Images.map(img => "{{ url_for('uploaded_file', filename='') }}" + img) : [];
                                
                                openItemModal(modalItemData);
                            });
                        }
                    } catch (err) {
                        console.error('Error processing item:', err, item);
                    }
                });
                
                // Populate filter options
                populateFilterOptions('filter1-options', [...filter1Values].sort(), 1);
                populateFilterOptions('filter2-options', [...filter2Values].sort(), 2);
                populateFilterOptions('filter3-options', [...filter3Values].sort(), 3);
                
                itemsContainer.scrollLeft = 0;
                applyFilters();
                
                // Setup proper image display for all cards
                setupCardImagesDisplay();

                // Rebuild filters if needed
                if (activeFilters.filter1.length > 0) {
                    rebuildFilter2Options();
                }
                if (activeFilters.filter1.length > 0 || activeFilters.filter2.length > 0) {
                    rebuildFilter3Options();
                }
            })
            .catch(error => {
                console.error('Error fetching items:', error);
                const itemsContainer = document.querySelector('#items-container');
                itemsContainer.innerHTML = 
                    '<div class="error-message">Fehler beim Laden der Objekte. Bitte versuchen Sie es später erneut.</div>';
            });
    }

    function searchByCode() {
        const searchInput = document.getElementById('code-search');
        const rawSearchTerm = searchInput.value;
        codeSearchTerm = rawSearchTerm.trim().toLowerCase();
        
        searchInput.classList.add('searching');
        
        const itemsContainer = document.querySelector('#items-container');
        const allCards = itemsContainer.querySelectorAll('.item-card');
        allCards.forEach(card => {
            card.classList.remove('highlight-item', 'code-match', 'exact-code-match');
        });
        
        applyFilters(true);
        
        setTimeout(() => {
            searchInput.classList.remove('searching');
        }, 500);
    }

    function applyFilters(isDirectSearch = false) {
        const itemsContainer = document.querySelector('#items-container');
        const items = itemsContainer.querySelectorAll('.item-card');
        
        let visibleCount = 0;
        let codeMatchCount = 0;
        let exactMatchCount = 0;
        let firstMatchedCard = null;
        let exactMatchCard = null;
        
        const searchTerm = codeSearchTerm ? codeSearchTerm.trim().toLowerCase() : '';
        const isCodeSearch = searchTerm.length > 0;
        
        items.forEach(item => {
            const itemFilter1 = item.dataset.filter1;
            const itemFilter2 = item.dataset.filter2;
            const itemFilter3 = item.dataset.filter3;
            const rawCode = item.dataset.code || '';
            const itemCode = rawCode.trim().toLowerCase();
            
            const matchesFilter1 = checkFilterMatch(activeFilters.filter1, itemFilter1);
            const matchesFilter2 = checkFilterMatch(activeFilters.filter2, itemFilter2);
            const matchesFilter3 = checkFilterMatch(activeFilters.filter3, itemFilter3);
            const passesAllFilters = matchesFilter1 && matchesFilter2 && matchesFilter3;
            
            let matchesCodeSearch = !isCodeSearch || itemCode.includes(searchTerm);
            let exactCodeMatch = isCodeSearch && itemCode === searchTerm;
            
            if (passesAllFilters && matchesCodeSearch) {
                item.style.display = 'block';
                visibleCount++;
                
                if (exactCodeMatch) {
                    item.classList.add('highlight-item', 'exact-code-match');
                    exactMatchCount++;
                    if (!exactMatchCard) {
                        exactMatchCard = item;
                    }
                } else if (isCodeSearch && itemCode.includes(searchTerm)) {
                    item.classList.add('code-match');
                    codeMatchCount++;
                    if (!firstMatchedCard) {
                        firstMatchedCard = item;
                    }
                }
            } else {
                item.style.display = 'none';
            }
        });
        
        if (isCodeSearch && visibleCount > 0 && (codeMatchCount > 0 || exactMatchCount > 0)) {
            setTimeout(() => {
                const cardToHighlight = exactMatchCard || firstMatchedCard;
                
                if (cardToHighlight) {
                    centerCardInView(cardToHighlight, itemsContainer);
                    applyAttentionAnimation(cardToHighlight);
                }
            }, 300);
        }
    }

    function checkFilterMatch(activeFilters, itemFilterData) {
        if (activeFilters.length === 0) return true;
        
        let itemFilterArray;
        try {
            itemFilterArray = JSON.parse(itemFilterData || '[]');
        } catch {
            itemFilterArray = [];
        }
        
        return activeFilters.some(filter => {
            const filterValue = filter.includes(':') ? filter.split(':')[1] : filter;
            return itemFilterArray.includes(filterValue);
        });
    }

    function centerCardInView(card, container) {
        card.style.display = 'block';
        
        const containerRect = container.getBoundingClientRect();
        const cardRect = card.getBoundingClientRect();
        
        const scrollPosition = card.offsetLeft - (containerRect.width/2) + (cardRect.width/2);
        
        container.scrollTo({
            left: scrollPosition,
            behavior: 'smooth'
        });
    }

    function applyAttentionAnimation(card) {
        card.getAnimations().forEach(anim => anim.cancel());
        
        card.animate([
            { transform: 'scale(1)', boxShadow: '0 0 15px rgba(40, 167, 69, 0.7)' },
            { transform: 'scale(1.08)', boxShadow: '0 0 25px rgba(40, 167, 69, 1)' },
            { transform: 'scale(1)', boxShadow: '0 0 15px rgba(40, 167, 69, 0.7)' }
        ], {
            duration: 800,
            iterations: 3,
            easing: 'ease-in-out'
        });
        
        card.animate([
            { backgroundColor: 'white' },
            { backgroundColor: 'rgba(40, 167, 69, 0.1)' },
            { backgroundColor: 'white' }
        ], {
            duration: 800,
            iterations: 3,
            easing: 'ease-in-out'
        });
    }

    function clearCodeSearch() {
        const searchInput = document.getElementById('code-search');
        searchInput.value = '';
        codeSearchTerm = '';
        
        const itemsContainer = document.querySelector('#items-container');
        const allCards = itemsContainer.querySelectorAll('.item-card');
        allCards.forEach(card => {
            card.classList.remove('highlight-item', 'code-match', 'exact-code-match');
        });
        
        applyFilters();
    }

    function openItemModal(item) {
        const modal = document.getElementById('item-modal');
        const modalContent = document.getElementById('modal-content-wrapper');
        
        const filter1Array = Array.isArray(item.Filter) ? item.Filter : (item.Filter ? [item.Filter] : []);
        const filter2Array = Array.isArray(item.Filter2) ? item.Filter2 : (item.Filter2 ? [item.Filter2] : []);
        const filter3Array = Array.isArray(item.Filter3) ? item.Filter3 : (item.Filter3 ? [item.Filter3] : []);
        
        const imagesHtml = item.Images ? item.Images.map((image, index) => {
            const isVideo = isVideoFile(image);
            if (isVideo) {
                return `<video src="${image}" class="modal-image ${index === 0 ? 'active-image' : ''}" id="modal-image-${index}" controls preload="metadata"></video>`;
            } else {
                return `<img src="${image}" alt="${item.Name}" class="modal-image ${index === 0 ? 'active-image' : ''}" id="modal-image-${index}">`;
            }
        }).join('') : '';
        
        const isBorrowed = !item.Verfuegbar;
        
        let borrowerInfoHtml = '';
        if (isBorrowed && item.BorrowerInfo) {
            borrowerInfoHtml = `
                <div class="borrower-info-panel">
                    <h4>Ausleihstatus</h4>
                    <p class="borrower-name">Ausgeliehen von: ${item.BorrowerInfo.username}</p>
                    <p class="borrow-time">Seit: ${item.BorrowerInfo.borrowTime || 'Unbekannt'}</p>
                </div>
            `;
        }
        
        // Add appointment info panel if item has appointments
        let appointmentInfoHtml = '';
        if (item.appointments && Array.isArray(item.appointments) && item.appointments.length > 0) {
            const upcomingAppointment = getUpcomingAppointment(item.appointments);
            if (upcomingAppointment) {
                const formattedDate = formatAppointmentDate(upcomingAppointment.date);
                const startPeriod = formatAppointmentPeriod(upcomingAppointment.start_period);
                const endPeriod = formatAppointmentPeriod(upcomingAppointment.end_period);
                const timeDisplay = startPeriod + (endPeriod && endPeriod !== startPeriod ? ' - ' + endPeriod : '');
                
                appointmentInfoHtml = `
                    <div class="appointment-info-panel">
                        <h4>Geplanter Termin</h4>
                        <p class="appointment-date">Datum: ${formattedDate}</p>
                        <p class="appointment-time">Zeit: ${timeDisplay}</p>
                        ${upcomingAppointment.notes ? `<p class="appointment-notes">Notizen: ${upcomingAppointment.notes}</p>` : ''}
                    </div>
                `;
            }
        }
        
        modalContent.innerHTML = `
            <h2>${item.Name}</h2>
            ${borrowerInfoHtml}
            ${appointmentInfoHtml}
            
            <div class="modal-image-container">
                ${imagesHtml}
                ${item.Images && item.Images.length > 1 ? `
                    <button class="modal-image-nav modal-prev-image" onclick="changeModalImage(-1)">&#10094;</button>
                    <button class="modal-image-nav modal-next-image" onclick="changeModalImage(1)">&#10095;</button>
                    <div class="image-counter">1/${item.Images.length}</div>
                ` : ''}
            </div>
            
            <div class="modal-details">
                <div class="detail-group">
                    <div class="detail-label">Ort:</div>
                    <div class="detail-value">${item.Ort || '-'}</div>
                </div>
                
                <div class="detail-group">
                    <div class="detail-label">Status:</div>
                    <div class="detail-value ${isBorrowed ? 'status-borrowed' : ''}">
                        ${isBorrowed ? 'Ausgeliehen' : 'Verfügbar'}
                    </div>
                </div>
                
                <div class="detail-group">
                    <div class="detail-label">Unterrichtsfach:</div>
                    <div class="detail-value">${filter1Array.join(', ') || '-'}</div>
                </div>
                
                <div class="detail-group">
                    <div class="detail-label">Jahrgangsstufe:</div>
                    <div class="detail-value">${filter2Array.join(', ') || '-'}</div>
                </div>
                
                <div class="detail-group">
                    <div class="detail-label">Thema:</div>
                    <div class="detail-value">${filter3Array.join(', ') || '-'}</div>
                </div>
                
                <div class="detail-group">
                    <div class="detail-label">Code:</div>
                    <div class="detail-value">${item.Code_4 || '-'}</div>
                </div>
                
                <div class="detail-group">
                    <div class="detail-label">Anschaffungsjahr:</div>
                    <div class="detail-value">${item.Anschaffungsjahr || '-'}</div>
                </div>
                
                <div class="detail-group">
                    <div class="detail-label">Anschaffungskosten:</div>
                    <div class="detail-value">${item.Anschaffungskosten || '-'}</div>
                </div>
                
                <div class="detail-group full-width">
                    <div class="detail-label">Beschreibung:</div>
                    <div class="detail-value">${item.Beschreibung || '-'}</div>
                </div>
            </div>
            
            <div class="modal-actions">
                ${item.Verfuegbar ? 
                    `<form method="POST" action="${window.serverVars.urls.ausleihen}${item._id}">
                        <button class="ausleihen" type="submit">Ausleihen</button>
                    </form>` 
                    : (item.User === currentUsername) ?
                    `<form method="POST" action="${window.serverVars.urls.zurueckgeben}${item._id}">
                        <button class="ausleihen" type="submit">Zurückgeben</button>
                    </form>`
                    : `<button class="ausleihen disabled-button" disabled>Ausgeliehen</button>`
                }
                <button class="edit-button" onclick="openEditModal('${item._id}')">Bearbeiten</button>
                <button class="duplicate-button" onclick="duplicateItem('${item._id}')">Duplizieren</button>
                <button class="schedule-button" onclick="openScheduleModal('${item._id}')">Termin planen</button>
                <a href="/delete_item/${item._id}" onclick="return confirm('Sind Sie sicher?')">
                    <button class="delete-button">Löschen</button>
                </a>
            </div>
        `;
        
        modal.style.display = 'block';
        
        const closeButton = modal.querySelector('.close-modal');
        closeButton.onclick = function() {
            modal.style.display = 'none';
        };
        
        window.currentModalImageIndex = 0;
        window.totalModalImages = item.Images ? item.Images.length : 0;
    }

    function changeModalImage(direction) {
        const currentIndex = window.currentModalImageIndex;
        const total = window.totalModalImages;
        
        if (total <= 1) return;
        
        // Remove active class from current image
        const currentImage = document.getElementById(`modal-image-${currentIndex}`);
        if (currentImage) {
            currentImage.classList.remove('active-image');
            
            // If it's a video, pause it when navigating away
            if (currentImage.tagName === 'VIDEO' && !currentImage.paused) {
                try {
                    currentImage.pause();
                } catch (e) {
                    console.error("Could not pause video:", e);
                }
            }
        }
        
        // Calculate new index with wrapping
        let newIndex = (currentIndex + direction) % total;
        if (newIndex < 0) newIndex = total - 1;
        
        // Add active class to new image
        const newImage = document.getElementById(`modal-image-${newIndex}`);
        if (newImage) {
            newImage.classList.add('active-image');
        }
        
        // Update counter
        const counter = document.querySelector('.image-counter');
        if (counter) counter.textContent = `${newIndex + 1}/${total}`;
        
        window.currentModalImageIndex = newIndex;
    }
    
    function scrollPrev() {
        const container = document.querySelector('#items-container');
        const cardWidth = container.querySelector('.item-card')?.offsetWidth || 300;
        const gap = 25; // Entspricht dem gap-Wert im CSS
        const scrollAmount = cardWidth + gap;
        
        // Verbesserte Scrollfunktion mit visueller Rückmeldung
        container.scrollBy({
            left: -scrollAmount,
            behavior: 'smooth'
        });
        
        // Visuelles Feedback für den Button
        const button = document.querySelector('.prev-button');
        if (button) {
            button.classList.add('active');
            setTimeout(() => button.classList.remove('active'), 300);
        }
    }

    function scrollNext() {
        const container = document.querySelector('#items-container');
        const cardWidth = container.querySelector('.item-card')?.offsetWidth || 300;
        const gap = 25; // Entspricht dem gap-Wert im CSS
        const scrollAmount = cardWidth + gap;
        
        // Verbesserte Scrollfunktion mit visueller Rückmeldung
        container.scrollBy({
            left: scrollAmount,
            behavior: 'smooth'
        });
        
        // Visuelles Feedback für den Button
        const button = document.querySelector('.next-button');
        if (button) {
            button.classList.add('active');
            setTimeout(() => button.classList.remove('active'), 300);
        }
    }

    // Function to ensure proper image display on mobile and desktop
    function setupCardImagesDisplay() {
        // Wait for DOM to be fully loaded
        setTimeout(() => {
            console.log("Setting up card images display");
            const cards = document.querySelectorAll('.item-card');
            cards.forEach(card => {
                const images = card.querySelectorAll('.item-image');
                
                // Make sure only first image is visible
                if (images.length > 0) {
                    // Ensure only the first image is visible
                    images.forEach((img, idx) => {
                        img.style.display = idx === 0 ? 'block' : 'none';
                    });
                    console.log("Set visible image on card");
                    
                    // Also handle video containers if present
                    const videoContainers = card.querySelectorAll('.video-container');
                    if (videoContainers.length > 0) {
                        videoContainers.forEach((container, idx) => {
                            container.style.display = idx === 0 ? 'block' : 'none';
                        });
                    }
                    
                    // Initialize counter if present
                    const counter = card.querySelector('.image-counter');
                    if (counter && images.length > 0) {
                        counter.textContent = `1/${images.length}`;
                    }
                }
            });
        }, 200);
    }

    // Updated image navigation functions with improved display and counter update
    function prevImage(event) {
        event.stopPropagation();
        const card = event.target.closest('.item-card');
        const images = card.querySelectorAll('.item-image');
        const videoContainers = card.querySelectorAll('.video-container');
        const counter = card.querySelector('.image-counter');
        
        // Find current visible image
        let currentIndex = -1;
        for (let i = 0; i < images.length; i++) {
            if (images[i].classList.contains('active-image') || 
                (i === 0 && !card.querySelector('.active-image'))) {
                currentIndex = i;
                break;
            }
        }
        
        // Go to previous image
        if (currentIndex > 0) {
            // Remove active class from current image
            images[currentIndex].classList.remove('active-image');
            
            // Add active class to previous image
            images[currentIndex - 1].classList.add('active-image');
            
            // Handle video containers if present
            if (videoContainers.length > 0) {
                videoContainers.forEach(container => container.classList.remove('active-container'));
                const prevContainer = card.querySelector(`.video-container[data-index="${currentIndex - 1}"]`);
                if (prevContainer) prevContainer.classList.add('active-container');
            }
            
            // Update counter if present
            if (counter) {
                counter.textContent = (currentIndex) + "/" + images.length;
            }
        }
    }


    // Next image navigation function
    function nextImage(event) {
        event.stopPropagation();
        const card = event.target.closest('.item-card');
        const images = card.querySelectorAll('.item-image');
        const videoContainers = card.querySelectorAll('.video-container');
        const counter = card.querySelector('.image-counter');
        
        // Find current visible image
        let currentIndex = -1;
        for (let i = 0; i < images.length; i++) {
            if (images[i].classList.contains('active-image') || 
                (i === 0 && !card.querySelector('.active-image'))) {
                currentIndex = i;
                break;
            }
        }
        
        // Go to next image
        if (currentIndex >= 0 && currentIndex < images.length - 1) {
            // Remove active class from current image
            images[currentIndex].classList.remove('active-image');
            
            // Add active class to next image
            images[currentIndex + 1].classList.add('active-image');
            
            // Handle video containers if present
            if (videoContainers.length > 0) {
                videoContainers.forEach(container => container.classList.remove('active-container'));
                const nextContainer = card.querySelector(`.video-container[data-index="${currentIndex + 1}"]`);
                if (nextContainer) nextContainer.classList.add('active-container');
            }
            
            // Update counter if present
            if (counter) {
                counter.textContent = (currentIndex + 2) + "/" + images.length;
            }
        }
    }

    function setupEditFormSubmission() {
        const editForm = document.getElementById('edit-item-form');
        if (!editForm) return;

        editForm.addEventListener('submit', function(event) {
            event.preventDefault();
            
            // Validate form data
            const name = document.getElementById('edit-name').value.trim();
            const ort = document.getElementById('edit-location').value.trim();
            const beschreibung = document.getElementById('edit-description').value.trim();
            
            if (!name || !ort || !beschreibung) {
                alert('Name, Ort und Beschreibung sind erforderlich.');
                return;
            }
            
            // Continue with form submission
            this.submit();
        });
    }

    function setupScheduleFormSubmission() {
        const scheduleForm = document.getElementById('schedule-form');
        if (!scheduleForm) return;

        scheduleForm.addEventListener('submit', function(event) {
            event.preventDefault();
            
            // Get form data
            const formData = new FormData(this);
            const itemId = formData.get('item_id');
            const scheduleDate = formData.get('schedule_date');
            const startPeriod = formData.get('start_period');
            const endPeriod = formData.get('end_period');
            
            // Validate data
            if (!itemId || !scheduleDate || !startPeriod || !endPeriod) {
                alert('Alle Felder sind erforderlich.');
                return;
            }
            
            // Submit via AJAX
            fetch(window.serverVars.urls.scheduleUrl, {
                method: 'POST',
                body: formData,
                headers: {
                    'X-Requested-With': 'XMLHttpRequest'
                }
            })
            .then(response => {
                if (!response.ok) throw new Error('Server responded with an error');
                return response.json();
            })
            .then(data => {
                if (data.success) {
                    alert('Termin erfolgreich geplant.');
                    scheduleForm.reset();
                    // Close modal if needed
                    $('#schedule-modal').modal('hide');
                } else {
                    alert('Fehler: ' + (data.message || 'Unbekannter Fehler'));
                }
            })
            .catch(error => {
                console.error('Error:', error);
                alert('Ein Fehler ist aufgetreten. Bitte versuchen Sie es erneut.');
            });
        });
    }
    
    // Helper functions for appointment display
    function formatAppointmentDate(dateString) {
        if (!dateString) return '';
        try {
            const date = new Date(dateString);
            return date.toLocaleDateString('de-DE', {
                day: '2-digit',
                month: '2-digit',
                year: 'numeric'
            });
        } catch (e) {
            return dateString;
        }
    }

    function formatAppointmentPeriod(period) {
        if (!period) return '';
        const periodMap = {
            '1': '1. Stunde',
            '2': '2. Stunde',
            '3': '3. Stunde',
            '4': '4. Stunde',
            '5': '5. Stunde',
            '6': '6. Stunde',
            '7': '7. Stunde',
            '8': '8. Stunde',
            '9': '9. Stunde',
            '10': '10. Stunde',
            'pause1': '1. Pause',
            'pause2': '2. Pause',
            'mittagspause': 'Mittagspause'
        };
        return periodMap[period] || period;
    }

    function getUpcomingAppointment(appointments) {
        if (!appointments || !Array.isArray(appointments) || appointments.length === 0) {
            return null;
        }
        
        const now = new Date();
        const today = now.toDateString();
        
        // Filter appointments that are today or in the future
        const futureAppointments = appointments.filter(apt => {
            try {
                const aptDate = new Date(apt.date);
                return aptDate.toDateString() === today || aptDate >= now.setHours(0, 0, 0, 0);
            } catch (e) {
                return false;
            }
        });
        
        if (futureAppointments.length === 0) return null;
        
        // Sort by date and return the earliest
        futureAppointments.sort((a, b) => new Date(a.date) - new Date(b.date));
        return futureAppointments[0];
    }
    
    // Function to toggle filter dropdown visibility
    function toggleFilterDropdown(dropdownId) {
        const dropdown = document.getElementById(dropdownId);
        if (dropdown) {
            const isVisible = dropdown.style.display === 'block';
            dropdown.style.display = isVisible ? 'none' : 'block';
        }
    }
    
    // Function to clear a specific filter group
    function clearFilter(filterNum) {
        activeFilters[`filter${filterNum}`] = [];
        updateSelectedFiltersDisplay(filterNum);
        
        // Rebuild dependent filters
        if (filterNum === 1) {
            rebuildFilter2Options();
            rebuildFilter3Options();
        } else if (filterNum === 2) {
            rebuildFilter3Options();
        }
        
        applyFilters();
        saveFilterState();
    }
    
    // Function to update the selected filters display
    function updateSelectedFiltersDisplay(filterNum) {
        const container = document.getElementById(`selected-filter${filterNum}`);
        if (!container) return;
        
        const activeFilterValues = activeFilters[`filter${filterNum}`];
        container.innerHTML = ''; // Clear previous tags
        
        activeFilterValues.forEach(filterValue => {
            // Check if value has group prefix
            const hasGroup = filterValue.includes(':');
            let group = '';
            let value = filterValue;
            
            if (hasGroup) {
                const parts = filterValue.split(':', 2);
                group = parts[0];
                value = parts[1];
            }
            
            // Create filter tag
            const tag = document.createElement('span');
            tag.className = 'filter-tag';
            
            // Add group prefix if it exists
            if (hasGroup) {
                const groupSpan = document.createElement('span');
                groupSpan.className = 'filter-tag-group';
                groupSpan.textContent = group + ': ';
                tag.appendChild(groupSpan);
            }
            
            // Add value text
            tag.appendChild(document.createTextNode(value));
            
            // Add remove button
            const removeBtn = document.createElement('button');
            removeBtn.type = 'button';
            removeBtn.className = 'filter-tag-remove';
            removeBtn.textContent = '×';
            removeBtn.onclick = () => {
                updateFilter(filterNum, value, false, hasGroup ? group : '');
            };
            
            tag.appendChild(removeBtn);
            container.appendChild(tag);
        });
    }
    
    // Function to update a filter
    function updateFilter(filterNum, value, isActive, group = '') {
        const filterKey = `filter${filterNum}`;
        const filterValue = group ? `${group}:${value}` : value;
        
        if (isActive) {
            // Add to active filters if not already present
            if (!activeFilters[filterKey].includes(filterValue)) {
                activeFilters[filterKey].push(filterValue);
            }
        } else {
            // Remove from active filters
            activeFilters[filterKey] = activeFilters[filterKey].filter(f => f !== filterValue);
        }
        
        // Update display
        updateSelectedFiltersDisplay(filterNum);
        
        // Rebuild dependent filters
        if (filterNum === 1) {
            rebuildFilter2Options();
            rebuildFilter3Options();
        } else if (filterNum === 2) {
            rebuildFilter3Options();
        }
        
        // Apply filters and save state
        applyFilters();
        saveFilterState();
        
        // Hide dropdown after selection
        document.getElementById(`filter${filterNum}-dropdown`).style.display = 'none';
    }
    
    // Function to populate filter options
    function populateFilterOptions(containerId, filterValues, filterNum) {
        const container = document.getElementById(containerId);
        if (!container) {
            return;
        }
        
        container.innerHTML = ''; // Clear previous options
        
        // First group values by category/prefix if they exist
        const groupedValues = {};
        
        // Process filter values to identify groups
        filterValues.forEach(value => {
            if (!value) return; // Skip empty values
            
            let group = 'Default';
            let displayValue = value;
            
            // Check if value contains grouping delimiter
            if (typeof value === 'string' && value.includes(':')) {
                [group, displayValue] = value.split(':', 2);
            }
            
            // Initialize group array if needed
            if (!groupedValues[group]) {
                groupedValues[group] = [];
            }
            
            // Add value to group
            groupedValues[group].push(displayValue);
        });
        
        // Now create DOM elements for each group
        Object.keys(groupedValues).sort().forEach(group => {
            // Skip empty groups
            if (!groupedValues[group].length) return;
            
            // Create option group
            const groupDiv = document.createElement('div');
            groupDiv.className = 'filter-option-group';
            
            // Add group header if not default
            if (group !== 'Default') {
                const header = document.createElement('div');
                header.className = 'filter-group-header';
                header.textContent = group;
                groupDiv.appendChild(header);
            }
            
            // Add each filter option in this group
            groupedValues[group].sort().forEach(value => {
                // Create filter option
                const optionDiv = document.createElement('div');
                optionDiv.className = 'filter-option';
                
                // Create unique ID for checkbox
                const safeValue = value.replace(/[^a-zA-Z0-9]/g, '_');
                const safeGroup = group.replace(/[^a-zA-Z0-9]/g, '_');
                const id = `filter${filterNum}-${safeGroup}-${safeValue}`;
                
                // Create checkbox
                const checkbox = document.createElement('input');
                checkbox.type = 'checkbox';
                checkbox.id = id;
                checkbox.value = value;
                
                // Store group info for filtering
                if (group !== 'Default') {
                    checkbox.dataset.group = group;
                }
                
                // Check if this value is already active
                const filterValue = group !== 'Default' ? `${group}:${value}` : value;
                checkbox.checked = activeFilters[`filter${filterNum}`].includes(filterValue);
                
                // Add change handler
                checkbox.onchange = () => {
                    updateFilter(filterNum, value, checkbox.checked, 
                        group !== 'Default' ? group : '');
                };
                
                // Create label
                const label = document.createElement('label');
                label.htmlFor = id;
                label.textContent = value;
                
                // Add to DOM
                optionDiv.appendChild(checkbox);
                optionDiv.appendChild(label);
                groupDiv.appendChild(optionDiv);
            });
            
            // Add group to container
            container.appendChild(groupDiv);
        });
    }
    
    // Modal functions
    function openScheduleModal(itemId) {
        const scheduleModal = document.getElementById('schedule-modal');
        if (!scheduleModal) return; // Exit if modal doesn't exist
        
        const itemIdField = document.getElementById('schedule-item-id');
        const dateField = document.getElementById('schedule-date');
        const notesField = document.getElementById('schedule-notes');
        const startPeriodField = document.getElementById('schedule-start-period');
        const endPeriodField = document.getElementById('schedule-end-period');
        
        if (itemIdField) itemIdField.value = itemId;
        
        // Set default date to today
        if (dateField) {
            const today = new Date().toISOString().split('T')[0];
            dateField.value = today;
        }
        
        // Clear form
        if (notesField) notesField.value = '';
        if (startPeriodField) startPeriodField.value = '';
        if (endPeriodField) endPeriodField.value = '';
        
        scheduleModal.style.display = 'block';
    }

    function closeScheduleModal() {
        const scheduleModal = document.getElementById('schedule-modal');
        if (scheduleModal) {
            scheduleModal.style.display = 'none';
        }
    }
    
    function openEditModal(itemId) {
        // Find the item data from allItems array
        const item = allItems.find(i => i._id === itemId);
        if (!item) {
            console.error('Item not found:', itemId);
            return;
        }
        
        const editModal = document.getElementById('edit-modal');
        if (!editModal) return; // Exit if modal doesn't exist

        // Populate the edit form with current item data
        document.getElementById('edit-item-id').value = item._id;
        document.getElementById('edit-name').value = item.Name || '';
        document.getElementById('edit-description').value = item.Beschreibung || '';
        document.getElementById('edit-code4').value = item.Code_4 || '';
        document.getElementById('edit-year').value = item.Anschaffungsjahr || '';
        document.getElementById('edit-cost').value = item.Anschaffungskosten || '';

        // Set the current location if available
        const locationSelect = document.getElementById('edit-location');
        if (locationSelect && item.Ort) {
            // Try to select the current location
            setTimeout(() => {
                const options = locationSelect.options;
                let found = false;
                for (let i = 0; i < options.length; i++) {
                    if (options[i].value === item.Ort) {
                        locationSelect.selectedIndex = i;
                        found = true;
                        break;
                    }
                }
                
                // If location not found in options, add it
                if (!found && item.Ort) {
                    const newOption = document.createElement('option');
                    newOption.value = item.Ort;
                    newOption.textContent = item.Ort;
                    locationSelect.appendChild(newOption);
                    locationSelect.value = item.Ort;
                }
            }, 100);
        }
        
        // Display the modal
        editModal.style.display = 'block';
    }
    
    function closeEditModal() {
        const editModal = document.getElementById('edit-modal');
        if (editModal) {
            editModal.style.display = 'none';
        }
    }
    
    // Load location options for edit modal
    function loadLocationOptions() {
        fetch('/get_predefined_locations')
            .then(response => response.json())
            .then(data => {
                const ortSelect = document.getElementById('edit-location');
                if (ortSelect) {
                    // Clear existing options except the first one
                    while (ortSelect.children.length > 1) {
                        ortSelect.removeChild(ortSelect.lastChild);
                    }
                    
                    // Add new options - data.locations contains the array
                    data.locations.forEach(location => {
                        const option = document.createElement('option');
                        option.value = location;
                        option.textContent = location;
                        ortSelect.appendChild(option);
                    });
                }
            })
            .catch(error => {
                console.error('Error loading location options:', error);
            });
    }
    
    // Function to duplicate an item
    function duplicateItem(itemId) {
<<<<<<< HEAD
        // Find the item data from allItems array
        const item = allItems.find(i => i._id === itemId);
        if (!item) {
            console.error('Item not found:', itemId);
            return;
        }
        
        // Store item data in session storage
        const duplicateData = {
            Name: item.Name + ' (Kopie)',
            Beschreibung: item.Beschreibung,
            Ort: item.Ort,
            Filter: item.Filter, 
            Filter2: item.Filter2,
            Filter3: item.Filter3,
            Anschaffungsjahr: item.Anschaffungsjahr,
            Anschaffungskosten: item.Anschaffungskosten,
            Images: item.Images
        };
        
        sessionStorage.setItem('duplicateItemData', JSON.stringify(duplicateData));
        
        // Redirect to upload page
        window.location.href = '/upload_admin';
    }
    
    // Function to validate code field
    function validateCodeField(field, excludeId = null) {
        const code = field.value.trim();
        if (!code) return; // Empty is fine
        
        // Check if code is unique
        fetch(`/check_code_unique?code=${encodeURIComponent(code)}&exclude=${excludeId || ''}`)
            .then(response => response.json())
            .then(data => {
                if (!data.unique) {
                    alert('Dieser Code wird bereits verwendet. Bitte wählen Sie einen anderen Code.');
                    field.value = '';
                    field.focus();
                }
            })
            .catch(error => {
                console.error('Error checking code uniqueness:', error);
            });
    }
    
    // Function to add new location (for edit modal)
    function addNewLocation(prefix) {
        // Use different input IDs based on whether we're in edit mode
        const inputId = prefix === 'edit' ? 'edit-new-location-input' : 'new-location-input';
        const selectId = prefix === 'edit' ? 'edit-location' : 'ort';
        
        const newLocationInput = document.getElementById(inputId);
        const newLocation = newLocationInput.value.trim();
        
        if (!newLocation) {
            alert('Bitte geben Sie einen Ort ein.');
            return;
        }
        
        // Add to dropdown
        const ortSelect = document.getElementById(selectId);
        const option = document.createElement('option');
        option.value = newLocation;
        option.textContent = newLocation;
        ortSelect.appendChild(option);
        ortSelect.value = newLocation;
        
        // Hide the input field
        document.getElementById(prefix + '-new-location-container').style.display = 'none';
        newLocationInput.value = '';
        
        // Save to server
        fetch('/add_location_value', {
=======
        // Show loading indicator
        const loadingDiv = document.createElement('div');
        loadingDiv.innerHTML = `
            <div style="position: fixed; top: 0; left: 0; width: 100%; height: 100%; 
                        background: rgba(0,0,0,0.5); z-index: 10000; display: flex; 
                        align-items: center; justify-content: center;">
                <div class="modal-dialog-white">
                    <div>Element wird dupliziert...</div>
                    <div class="modal-content-margin">
                        <div class="spinner"></div>
                    </div>
                </div>
            </div>
        `;
        document.body.appendChild(loadingDiv);

        // Create form data for the duplicate_item request
        const formData = new FormData();
        formData.append('original_item_id', itemId);

        // Send duplication request to get item data
        fetch('/duplicate_item', {
>>>>>>> ed55938d
            method: 'POST',
            headers: {
                'Content-Type': 'application/x-www-form-urlencoded',
            },
            body: 'value=' + encodeURIComponent(newLocation)
        })
        .then(response => response.json())
        .then(data => {
            if (!data.success) {
                console.warn('Failed to save location to server:', data.error);
            }
        })
        .catch(error => {
            console.error('Error saving location:', error);
        });
    }
    
    // Function to cancel adding a new location
    function cancelAddLocation(prefix) {
        const containerId = prefix === 'edit' ? 'edit-new-location-container' : 'new-location-container';
        const inputId = prefix === 'edit' ? 'edit-new-location-input' : 'new-location-input';
        document.getElementById(containerId).style.display = 'none';
        document.getElementById(inputId).value = '';
    }
</script>
{% endblock %}<|MERGE_RESOLUTION|>--- conflicted
+++ resolved
@@ -1683,7 +1683,6 @@
     .modal-image.active-image {
         display: block !important;
     }
-<<<<<<< HEAD
 
     /* Improved image navigation button styling */
     .image-container {
@@ -1750,65 +1749,6 @@
         .next-image-button {
             right: 10px;
         }
-=======
-    
-    /* QR Reader styling */
-    #qr-reader {
-        width: 500px;
-        display: none;
-    }
-
-    /* Edit new location container */
-    .edit-new-location-container {
-        display: none;
-        margin-top: 10px;
-    }
-
-    /* Modal dialog styling */
-    .modal-dialog-white {
-        background: white;
-        padding: 20px;
-        border-radius: 5px;
-        text-align: center;
-    }
-
-    .modal-content-margin {
-        margin-top: 10px;
-    }
-
-    /* Element text colors for better visibility */
-    .edit-button, .duplicate-button, .generate-qr-button, .ausleihen {
-        color: black !important;
-    }
-    
-    /* Standardized button styles across the application */
-    .search-button, .scan-button, .filter-toggle, .clear-filter, 
-    .add-new-btn, .popup-close-button, .prev-image-button, .next-image-button,
-    .navigation-buttons .prev-button, .navigation-buttons .next-button {
-        display: inline-flex;
-        align-items: center;
-        justify-content: center;
-        text-align: center;
-        min-width: 80px;
-        height: 36px;
-        padding: 0 15px;
-        font-weight: 500;
-        box-sizing: border-box;
-    }
-    
-    /* Standardize form and document buttons */
-    .save-button, .cancel-button, .remove-book-cover-button, .remove-duplicate-image-button,
-    .import-book-button, .fetch-isbn-button, .nav-back-button {
-        display: inline-flex;
-        align-items: center;
-        justify-content: center;
-        text-align: center;
-        min-height: 36px;
-        padding: 8px 15px;
-        font-weight: 500;
-        box-sizing: border-box;
-        white-space: nowrap;
->>>>>>> ed55938d
     }
 </style>
 
@@ -2124,7 +2064,6 @@
 </div>
 
 <!-- Initialize template variables before any JavaScript code -->
-<<<<<<< HEAD
 <!-- Store Jinja2 template variables -->
 <script type="text/template" id="server-variables">
     {% if highlight_item is defined and highlight_item %}
@@ -2153,12 +2092,6 @@
     
     // Define the getItemsUrl for backward compatibility
     const getItemsUrl = '/get_items';
-=======
-<script>
-    // Create a global object to hold server-side template values
-    window.serverVars = {};
-    window.serverVars.highlightItemId = "{% if highlight_item is defined and highlight_item %}{{ highlight_item }}{% else %}null{% endif %}";
->>>>>>> ed55938d
     
     window.isDebug = false; // Set to true only for development environment
 </script>
@@ -2688,15 +2621,12 @@
                                 <p><strong>Barcode:</strong> ${item.Code_4 || '-'}</p>
                                 <div class="image-container">
                                     ${imagesHtml}
-<<<<<<< HEAD
                                     ${item.Images && item.Images.length > 1 ? 
                                       `<div class="image-navigation">
                                          <button class="image-nav-btn" onclick="prevImage(event)" aria-label="Previous image">‹</button>
                                          <span class="image-counter">1/${item.Images.length}</span>
                                          <button class="image-nav-btn" onclick="nextImage(event)" aria-label="Next image">›</button>
                                        </div>` : ''}
-=======
->>>>>>> ed55938d
                                 </div>
                                 ${borrowerBadge}
                                 ${appointmentBadge}
@@ -3721,7 +3651,6 @@
     
     // Function to duplicate an item
     function duplicateItem(itemId) {
-<<<<<<< HEAD
         // Find the item data from allItems array
         const item = allItems.find(i => i._id === itemId);
         if (!item) {
@@ -3796,30 +3725,6 @@
         
         // Save to server
         fetch('/add_location_value', {
-=======
-        // Show loading indicator
-        const loadingDiv = document.createElement('div');
-        loadingDiv.innerHTML = `
-            <div style="position: fixed; top: 0; left: 0; width: 100%; height: 100%; 
-                        background: rgba(0,0,0,0.5); z-index: 10000; display: flex; 
-                        align-items: center; justify-content: center;">
-                <div class="modal-dialog-white">
-                    <div>Element wird dupliziert...</div>
-                    <div class="modal-content-margin">
-                        <div class="spinner"></div>
-                    </div>
-                </div>
-            </div>
-        `;
-        document.body.appendChild(loadingDiv);
-
-        // Create form data for the duplicate_item request
-        const formData = new FormData();
-        formData.append('original_item_id', itemId);
-
-        // Send duplication request to get item data
-        fetch('/duplicate_item', {
->>>>>>> ed55938d
             method: 'POST',
             headers: {
                 'Content-Type': 'application/x-www-form-urlencoded',
